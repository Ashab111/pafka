/**
 * Licensed to the Apache Software Foundation (ASF) under one or more
 * contributor license agreements.  See the NOTICE file distributed with
 * this work for additional information regarding copyright ownership.
 * The ASF licenses this file to You under the Apache License, Version 2.0
 * (the "License"); you may not use this file except in compliance with
 * the License.  You may obtain a copy of the License at
 *
 *    http://www.apache.org/licenses/LICENSE-2.0
 *
 * Unless required by applicable law or agreed to in writing, software
 * distributed under the License is distributed on an "AS IS" BASIS,
 * WITHOUT WARRANTIES OR CONDITIONS OF ANY KIND, either express or implied.
 * See the License for the specific language governing permissions and
 * limitations under the License.
 */

package kafka.log

import kafka.api.{ApiVersion, ApiVersionValidator, KAFKA_3_0_IV1}
import kafka.log.LogConfig.configDef
import kafka.message.BrokerCompressionCodec
import kafka.server.{KafkaConfig, ThrottledReplicaListValidator}
import kafka.utils.Implicits._
import org.apache.kafka.common.config.ConfigDef.{ConfigKey, ValidList, Validator}
import org.apache.kafka.common.config.{AbstractConfig, ConfigDef, ConfigException, TopicConfig}
import org.apache.kafka.common.errors.InvalidConfigurationException
import org.apache.kafka.common.record.{LegacyRecord, RecordVersion, TimestampType}
import org.apache.kafka.common.utils.{ConfigUtils, Utils}

import java.util.{Collections, Locale, Properties}
import scala.annotation.nowarn
import scala.collection.{Map, mutable}
import scala.jdk.CollectionConverters._

object Defaults {
  val SegmentSize = kafka.server.Defaults.LogSegmentBytes
  val SegmentMs = kafka.server.Defaults.LogRollHours * 60 * 60 * 1000L
  val SegmentJitterMs = kafka.server.Defaults.LogRollJitterHours * 60 * 60 * 1000L
  val FlushInterval = kafka.server.Defaults.LogFlushIntervalMessages
  val FlushMs = kafka.server.Defaults.LogFlushSchedulerIntervalMs
  val RetentionSize = kafka.server.Defaults.LogRetentionBytes
  val RetentionMs = kafka.server.Defaults.LogRetentionHours * 60 * 60 * 1000L
  val RemoteLogStorageEnable = false
  val LocalRetentionBytes = -2 // It indicates the value to be derived from RetentionSize
  val LocalRetentionMs = -2 // It indicates the value to be derived from RetentionMs
  val MaxMessageSize = kafka.server.Defaults.MessageMaxBytes
  val MaxIndexSize = kafka.server.Defaults.LogIndexSizeMaxBytes
  val IndexInterval = kafka.server.Defaults.LogIndexIntervalBytes
  val FileDeleteDelayMs = kafka.server.Defaults.LogDeleteDelayMs
  val DeleteRetentionMs = kafka.server.Defaults.LogCleanerDeleteRetentionMs
  val MinCompactionLagMs = kafka.server.Defaults.LogCleanerMinCompactionLagMs
  val MaxCompactionLagMs = kafka.server.Defaults.LogCleanerMaxCompactionLagMs
  val MinCleanableDirtyRatio = kafka.server.Defaults.LogCleanerMinCleanRatio
  val CleanupPolicy = kafka.server.Defaults.LogCleanupPolicy
  val UncleanLeaderElectionEnable = kafka.server.Defaults.UncleanLeaderElectionEnable
  val MinInSyncReplicas = kafka.server.Defaults.MinInSyncReplicas
  val CompressionType = kafka.server.Defaults.CompressionType
  val PreAllocateEnable = kafka.server.Defaults.LogPreAllocateEnable

  /* See `TopicConfig.MESSAGE_FORMAT_VERSION_CONFIG` for details */
  @deprecated("3.0")
  val MessageFormatVersion = kafka.server.Defaults.LogMessageFormatVersion

  val MessageTimestampType = kafka.server.Defaults.LogMessageTimestampType
  val MessageTimestampDifferenceMaxMs = kafka.server.Defaults.LogMessageTimestampDifferenceMaxMs
  val LeaderReplicationThrottledReplicas = Collections.emptyList[String]()
  val FollowerReplicationThrottledReplicas = Collections.emptyList[String]()
  val MaxIdMapSnapshots = kafka.server.Defaults.MaxIdMapSnapshots
  val MessageDownConversionEnable = kafka.server.Defaults.MessageDownConversionEnable
  val ChannelType = kafka.server.Defaults.LogChannelType
}

case class LogConfig(props: java.util.Map[_, _], overriddenConfigs: Set[String] = Set.empty)
  extends AbstractConfig(LogConfig.configDef, props, false) {
  /**
   * Important note: Any configuration parameter that is passed along from KafkaConfig to LogConfig
   * should also go in [[LogConfig.extractLogConfigMap()]].
   */
  val segmentSize = getInt(LogConfig.SegmentBytesProp)
  val segmentMs = getLong(LogConfig.SegmentMsProp)
  val segmentJitterMs = getLong(LogConfig.SegmentJitterMsProp)
  val maxIndexSize = getInt(LogConfig.SegmentIndexBytesProp)
  val flushInterval = getLong(LogConfig.FlushMessagesProp)
  val flushMs = getLong(LogConfig.FlushMsProp)
  val retentionSize = getLong(LogConfig.RetentionBytesProp)
  val retentionMs = getLong(LogConfig.RetentionMsProp)
  val maxMessageSize = getInt(LogConfig.MaxMessageBytesProp)
  val indexInterval = getInt(LogConfig.IndexIntervalBytesProp)
  val fileDeleteDelayMs = getLong(LogConfig.FileDeleteDelayMsProp)
  val deleteRetentionMs = getLong(LogConfig.DeleteRetentionMsProp)
  val compactionLagMs = getLong(LogConfig.MinCompactionLagMsProp)
  val maxCompactionLagMs = getLong(LogConfig.MaxCompactionLagMsProp)
  val minCleanableRatio = getDouble(LogConfig.MinCleanableDirtyRatioProp)
  val compact = getList(LogConfig.CleanupPolicyProp).asScala.map(_.toLowerCase(Locale.ROOT)).contains(LogConfig.Compact)
  val delete = getList(LogConfig.CleanupPolicyProp).asScala.map(_.toLowerCase(Locale.ROOT)).contains(LogConfig.Delete)
  val uncleanLeaderElectionEnable = getBoolean(LogConfig.UncleanLeaderElectionEnableProp)
  val minInSyncReplicas = getInt(LogConfig.MinInSyncReplicasProp)
  val compressionType = getString(LogConfig.CompressionTypeProp).toLowerCase(Locale.ROOT)
  val preallocate = getBoolean(LogConfig.PreAllocateEnableProp)

  /* See `TopicConfig.MESSAGE_FORMAT_VERSION_CONFIG` for details */
  @deprecated("3.0")
  val messageFormatVersion = ApiVersion(getString(LogConfig.MessageFormatVersionProp))

  val messageTimestampType = TimestampType.forName(getString(LogConfig.MessageTimestampTypeProp))
  val messageTimestampDifferenceMaxMs = getLong(LogConfig.MessageTimestampDifferenceMaxMsProp).longValue
  val LeaderReplicationThrottledReplicas = getList(LogConfig.LeaderReplicationThrottledReplicasProp)
  val FollowerReplicationThrottledReplicas = getList(LogConfig.FollowerReplicationThrottledReplicasProp)
  val messageDownConversionEnable = getBoolean(LogConfig.MessageDownConversionEnableProp)
<<<<<<< HEAD
  val channelType = getString(LogConfig.ChannelTypeProp)
=======
  val remoteStorageEnable = getBoolean(LogConfig.RemoteLogStorageEnableProp)

  val localRetentionMs: Long = {
    val localLogRetentionMs = getLong(LogConfig.LocalLogRetentionMsProp)

    // -2 indicates to derive value from retentionMs property.
    if(localLogRetentionMs == -2) retentionMs
    else {
      // Added validation here to check the effective value should not be more than RetentionMs.
      if(localLogRetentionMs == -1 && retentionMs != -1) {
        throw new ConfigException(LogConfig.LocalLogRetentionMsProp, localLogRetentionMs, s"Value must not be -1 as ${LogConfig.RetentionMsProp} value is set as $retentionMs.")
      }

      if (localLogRetentionMs > retentionMs) {
        throw new ConfigException(LogConfig.LocalLogRetentionMsProp, localLogRetentionMs, s"Value must not be more than property: ${LogConfig.RetentionMsProp} value.")
      }

      localLogRetentionMs
    }
  }

  val localRetentionBytes: Long = {
    val localLogRetentionBytes = getLong(LogConfig.LocalLogRetentionBytesProp)

    // -2 indicates to derive value from retentionSize property.
    if(localLogRetentionBytes == -2) retentionSize;
    else {
      // Added validation here to check the effective value should not be more than RetentionBytes.
      if(localLogRetentionBytes == -1 && retentionSize != -1) {
        throw new ConfigException(LogConfig.LocalLogRetentionBytesProp, localLogRetentionBytes, s"Value must not be -1 as ${LogConfig.RetentionBytesProp} value is set as $retentionSize.")
      }

      if (localLogRetentionBytes > retentionSize) {
        throw new ConfigException(LogConfig.LocalLogRetentionBytesProp, localLogRetentionBytes, s"Value must not be more than property: ${LogConfig.RetentionBytesProp} value.");
      }

      localLogRetentionBytes
    }
  }

  @nowarn("cat=deprecation")
  def recordVersion = messageFormatVersion.recordVersion
>>>>>>> 8cb0a5e9

  def randomSegmentJitter: Long =
    if (segmentJitterMs == 0) 0 else Utils.abs(scala.util.Random.nextInt()) % math.min(segmentJitterMs, segmentMs)

  def maxSegmentMs: Long = {
    if (compact && maxCompactionLagMs > 0) math.min(maxCompactionLagMs, segmentMs)
    else segmentMs
  }

  def initFileSize: Int = {
    if (preallocate)
      segmentSize
    else
      0
  }

  def overriddenConfigsAsLoggableString: String = {
    val overriddenTopicProps = props.asScala.collect {
      case (k: String, v) if overriddenConfigs.contains(k) => (k, v.asInstanceOf[AnyRef])
    }
    ConfigUtils.configMapToRedactedString(overriddenTopicProps.asJava, configDef)
  }
}

object LogConfig {

  def main(args: Array[String]): Unit = {
    println(configDef.toHtml(4, (config: String) => "topicconfigs_" + config))
  }

  val SegmentBytesProp = TopicConfig.SEGMENT_BYTES_CONFIG
  val SegmentMsProp = TopicConfig.SEGMENT_MS_CONFIG
  val SegmentJitterMsProp = TopicConfig.SEGMENT_JITTER_MS_CONFIG
  val SegmentIndexBytesProp = TopicConfig.SEGMENT_INDEX_BYTES_CONFIG
  val FlushMessagesProp = TopicConfig.FLUSH_MESSAGES_INTERVAL_CONFIG
  val FlushMsProp = TopicConfig.FLUSH_MS_CONFIG
  val RetentionBytesProp = TopicConfig.RETENTION_BYTES_CONFIG
  val RetentionMsProp = TopicConfig.RETENTION_MS_CONFIG
  val RemoteLogStorageEnableProp = TopicConfig.REMOTE_LOG_STORAGE_ENABLE_CONFIG
  val LocalLogRetentionMsProp = TopicConfig.LOCAL_LOG_RETENTION_MS_CONFIG
  val LocalLogRetentionBytesProp = TopicConfig.LOCAL_LOG_RETENTION_BYTES_CONFIG
  val MaxMessageBytesProp = TopicConfig.MAX_MESSAGE_BYTES_CONFIG
  val IndexIntervalBytesProp = TopicConfig.INDEX_INTERVAL_BYTES_CONFIG
  val DeleteRetentionMsProp = TopicConfig.DELETE_RETENTION_MS_CONFIG
  val MinCompactionLagMsProp = TopicConfig.MIN_COMPACTION_LAG_MS_CONFIG
  val MaxCompactionLagMsProp = TopicConfig.MAX_COMPACTION_LAG_MS_CONFIG
  val FileDeleteDelayMsProp = TopicConfig.FILE_DELETE_DELAY_MS_CONFIG
  val MinCleanableDirtyRatioProp = TopicConfig.MIN_CLEANABLE_DIRTY_RATIO_CONFIG
  val CleanupPolicyProp = TopicConfig.CLEANUP_POLICY_CONFIG
  val Delete = TopicConfig.CLEANUP_POLICY_DELETE
  val Compact = TopicConfig.CLEANUP_POLICY_COMPACT
  val UncleanLeaderElectionEnableProp = TopicConfig.UNCLEAN_LEADER_ELECTION_ENABLE_CONFIG
  val MinInSyncReplicasProp = TopicConfig.MIN_IN_SYNC_REPLICAS_CONFIG
  val CompressionTypeProp = TopicConfig.COMPRESSION_TYPE_CONFIG
  val PreAllocateEnableProp = TopicConfig.PREALLOCATE_CONFIG

  /* See `TopicConfig.MESSAGE_FORMAT_VERSION_CONFIG` for details */
  @deprecated("3.0") @nowarn("cat=deprecation")
  val MessageFormatVersionProp = TopicConfig.MESSAGE_FORMAT_VERSION_CONFIG
  val MessageTimestampTypeProp = TopicConfig.MESSAGE_TIMESTAMP_TYPE_CONFIG
  val MessageTimestampDifferenceMaxMsProp = TopicConfig.MESSAGE_TIMESTAMP_DIFFERENCE_MAX_MS_CONFIG
  val MessageDownConversionEnableProp = TopicConfig.MESSAGE_DOWNCONVERSION_ENABLE_CONFIG

  // Leave these out of TopicConfig for now as they are replication quota configs
  val LeaderReplicationThrottledReplicasProp = "leader.replication.throttled.replicas"
  val FollowerReplicationThrottledReplicasProp = "follower.replication.throttled.replicas"

  val ChannelTypeProp = "channel.type"

  val SegmentSizeDoc = TopicConfig.SEGMENT_BYTES_DOC
  val SegmentMsDoc = TopicConfig.SEGMENT_MS_DOC
  val SegmentJitterMsDoc = TopicConfig.SEGMENT_JITTER_MS_DOC
  val MaxIndexSizeDoc = TopicConfig.SEGMENT_INDEX_BYTES_DOC
  val FlushIntervalDoc = TopicConfig.FLUSH_MESSAGES_INTERVAL_DOC
  val FlushMsDoc = TopicConfig.FLUSH_MS_DOC
  val RetentionSizeDoc = TopicConfig.RETENTION_BYTES_DOC
  val RetentionMsDoc = TopicConfig.RETENTION_MS_DOC
  val RemoteLogStorageEnableDoc = TopicConfig.REMOTE_LOG_STORAGE_ENABLE_DOC
  val LocalLogRetentionMsDoc = TopicConfig.LOCAL_LOG_RETENTION_MS_DOC
  val LocalLogRetentionBytesDoc = TopicConfig.LOCAL_LOG_RETENTION_BYTES_DOC
  val MaxMessageSizeDoc = TopicConfig.MAX_MESSAGE_BYTES_DOC
  val IndexIntervalDoc = TopicConfig.INDEX_INTERVAL_BYTES_DOCS
  val FileDeleteDelayMsDoc = TopicConfig.FILE_DELETE_DELAY_MS_DOC
  val DeleteRetentionMsDoc = TopicConfig.DELETE_RETENTION_MS_DOC
  val MinCompactionLagMsDoc = TopicConfig.MIN_COMPACTION_LAG_MS_DOC
  val MaxCompactionLagMsDoc = TopicConfig.MAX_COMPACTION_LAG_MS_DOC
  val MinCleanableRatioDoc = TopicConfig.MIN_CLEANABLE_DIRTY_RATIO_DOC
  val CompactDoc = TopicConfig.CLEANUP_POLICY_DOC
  val UncleanLeaderElectionEnableDoc = TopicConfig.UNCLEAN_LEADER_ELECTION_ENABLE_DOC
  val MinInSyncReplicasDoc = TopicConfig.MIN_IN_SYNC_REPLICAS_DOC
  val CompressionTypeDoc = TopicConfig.COMPRESSION_TYPE_DOC
  val PreAllocateEnableDoc = TopicConfig.PREALLOCATE_DOC

  /* See `TopicConfig.MESSAGE_FORMAT_VERSION_CONFIG` for details */
  @deprecated("3.0") @nowarn("cat=deprecation")
  val MessageFormatVersionDoc = TopicConfig.MESSAGE_FORMAT_VERSION_DOC

  val MessageTimestampTypeDoc = TopicConfig.MESSAGE_TIMESTAMP_TYPE_DOC
  val MessageTimestampDifferenceMaxMsDoc = TopicConfig.MESSAGE_TIMESTAMP_DIFFERENCE_MAX_MS_DOC
  val MessageDownConversionEnableDoc = TopicConfig.MESSAGE_DOWNCONVERSION_ENABLE_DOC

  val LeaderReplicationThrottledReplicasDoc = "A list of replicas for which log replication should be throttled on " +
    "the leader side. The list should describe a set of replicas in the form " +
    "[PartitionId]:[BrokerId],[PartitionId]:[BrokerId]:... or alternatively the wildcard '*' can be used to throttle " +
    "all replicas for this topic."
  val FollowerReplicationThrottledReplicasDoc = "A list of replicas for which log replication should be throttled on " +
    "the follower side. The list should describe a set of " + "replicas in the form " +
    "[PartitionId]:[BrokerId],[PartitionId]:[BrokerId]:... or alternatively the wildcard '*' can be used to throttle " +
    "all replicas for this topic."

  val ChannelTypeDoc = "Log channel type, e.g., file (normal FileChannel), pmem (pmem-based FileChannel)"

  private[log] val ServerDefaultHeaderName = "Server Default Property"

  val configsWithNoServerDefaults: Set[String] = Set(RemoteLogStorageEnableProp, LocalLogRetentionMsProp, LocalLogRetentionBytesProp);

  // Package private for testing
  private[log] class LogConfigDef(base: ConfigDef) extends ConfigDef(base) {
    def this() = this(new ConfigDef)

    private final val serverDefaultConfigNames = mutable.Map[String, String]()
    base match {
      case b: LogConfigDef => serverDefaultConfigNames ++= b.serverDefaultConfigNames
      case _ =>
    }

    def define(name: String, defType: ConfigDef.Type, defaultValue: Any, validator: Validator,
               importance: ConfigDef.Importance, doc: String, serverDefaultConfigName: String): LogConfigDef = {
      super.define(name, defType, defaultValue, validator, importance, doc)
      serverDefaultConfigNames.put(name, serverDefaultConfigName)
      this
    }

    def define(name: String, defType: ConfigDef.Type, defaultValue: Any, importance: ConfigDef.Importance,
               documentation: String, serverDefaultConfigName: String): LogConfigDef = {
      super.define(name, defType, defaultValue, importance, documentation)
      serverDefaultConfigNames.put(name, serverDefaultConfigName)
      this
    }

    def define(name: String, defType: ConfigDef.Type, importance: ConfigDef.Importance, documentation: String,
               serverDefaultConfigName: String): LogConfigDef = {
      super.define(name, defType, importance, documentation)
      serverDefaultConfigNames.put(name, serverDefaultConfigName)
      this
    }

    override def headers = List("Name", "Description", "Type", "Default", "Valid Values", ServerDefaultHeaderName,
      "Importance").asJava

    override def getConfigValue(key: ConfigKey, headerName: String): String = {
      headerName match {
        case ServerDefaultHeaderName => serverDefaultConfigNames.getOrElse(key.name, null)
        case _ => super.getConfigValue(key, headerName)
      }
    }

    def serverConfigName(configName: String): Option[String] = serverDefaultConfigNames.get(configName)
  }

  // Package private for testing, return a copy since it's a mutable global variable
  private[kafka] def configDefCopy: LogConfigDef = new LogConfigDef(configDef)

  private val configDef: LogConfigDef = {
    import org.apache.kafka.common.config.ConfigDef.Importance._
    import org.apache.kafka.common.config.ConfigDef.Range._
    import org.apache.kafka.common.config.ConfigDef.Type._
    import org.apache.kafka.common.config.ConfigDef.ValidString._

    @nowarn("cat=deprecation")
    val logConfigDef = new LogConfigDef()
      .define(SegmentBytesProp, INT, Defaults.SegmentSize, atLeast(LegacyRecord.RECORD_OVERHEAD_V0), MEDIUM,
        SegmentSizeDoc, KafkaConfig.LogSegmentBytesProp)
      .define(SegmentMsProp, LONG, Defaults.SegmentMs, atLeast(1), MEDIUM, SegmentMsDoc,
        KafkaConfig.LogRollTimeMillisProp)
      .define(SegmentJitterMsProp, LONG, Defaults.SegmentJitterMs, atLeast(0), MEDIUM, SegmentJitterMsDoc,
        KafkaConfig.LogRollTimeJitterMillisProp)
      .define(SegmentIndexBytesProp, INT, Defaults.MaxIndexSize, atLeast(0), MEDIUM, MaxIndexSizeDoc,
        KafkaConfig.LogIndexSizeMaxBytesProp)
      .define(FlushMessagesProp, LONG, Defaults.FlushInterval, atLeast(0), MEDIUM, FlushIntervalDoc,
        KafkaConfig.LogFlushIntervalMessagesProp)
      .define(FlushMsProp, LONG, Defaults.FlushMs, atLeast(0), MEDIUM, FlushMsDoc,
        KafkaConfig.LogFlushIntervalMsProp)
      // can be negative. See kafka.log.LogManager.cleanupSegmentsToMaintainSize
      .define(RetentionBytesProp, LONG, Defaults.RetentionSize, MEDIUM, RetentionSizeDoc,
        KafkaConfig.LogRetentionBytesProp)
      // can be negative. See kafka.log.LogManager.cleanupExpiredSegments
      .define(RetentionMsProp, LONG, Defaults.RetentionMs, atLeast(-1), MEDIUM, RetentionMsDoc,
        KafkaConfig.LogRetentionTimeMillisProp)
      .define(MaxMessageBytesProp, INT, Defaults.MaxMessageSize, atLeast(0), MEDIUM, MaxMessageSizeDoc,
        KafkaConfig.MessageMaxBytesProp)
      .define(IndexIntervalBytesProp, INT, Defaults.IndexInterval, atLeast(0), MEDIUM, IndexIntervalDoc,
        KafkaConfig.LogIndexIntervalBytesProp)
      .define(DeleteRetentionMsProp, LONG, Defaults.DeleteRetentionMs, atLeast(0), MEDIUM,
        DeleteRetentionMsDoc, KafkaConfig.LogCleanerDeleteRetentionMsProp)
      .define(MinCompactionLagMsProp, LONG, Defaults.MinCompactionLagMs, atLeast(0), MEDIUM, MinCompactionLagMsDoc,
        KafkaConfig.LogCleanerMinCompactionLagMsProp)
      .define(MaxCompactionLagMsProp, LONG, Defaults.MaxCompactionLagMs, atLeast(1), MEDIUM, MaxCompactionLagMsDoc,
        KafkaConfig.LogCleanerMaxCompactionLagMsProp)
      .define(FileDeleteDelayMsProp, LONG, Defaults.FileDeleteDelayMs, atLeast(0), MEDIUM, FileDeleteDelayMsDoc,
        KafkaConfig.LogDeleteDelayMsProp)
      .define(MinCleanableDirtyRatioProp, DOUBLE, Defaults.MinCleanableDirtyRatio, between(0, 1), MEDIUM,
        MinCleanableRatioDoc, KafkaConfig.LogCleanerMinCleanRatioProp)
      .define(CleanupPolicyProp, LIST, Defaults.CleanupPolicy, ValidList.in(LogConfig.Compact, LogConfig.Delete), MEDIUM, CompactDoc,
        KafkaConfig.LogCleanupPolicyProp)
      .define(UncleanLeaderElectionEnableProp, BOOLEAN, Defaults.UncleanLeaderElectionEnable,
        MEDIUM, UncleanLeaderElectionEnableDoc, KafkaConfig.UncleanLeaderElectionEnableProp)
      .define(MinInSyncReplicasProp, INT, Defaults.MinInSyncReplicas, atLeast(1), MEDIUM, MinInSyncReplicasDoc,
        KafkaConfig.MinInSyncReplicasProp)
      .define(CompressionTypeProp, STRING, Defaults.CompressionType, in(BrokerCompressionCodec.brokerCompressionOptions:_*),
        MEDIUM, CompressionTypeDoc, KafkaConfig.CompressionTypeProp)
      .define(PreAllocateEnableProp, BOOLEAN, Defaults.PreAllocateEnable, MEDIUM, PreAllocateEnableDoc,
        KafkaConfig.LogPreAllocateProp)
      .define(MessageFormatVersionProp, STRING, Defaults.MessageFormatVersion, ApiVersionValidator, MEDIUM, MessageFormatVersionDoc,
        KafkaConfig.LogMessageFormatVersionProp)
      .define(MessageTimestampTypeProp, STRING, Defaults.MessageTimestampType, in("CreateTime", "LogAppendTime"), MEDIUM, MessageTimestampTypeDoc,
        KafkaConfig.LogMessageTimestampTypeProp)
      .define(MessageTimestampDifferenceMaxMsProp, LONG, Defaults.MessageTimestampDifferenceMaxMs,
        atLeast(0), MEDIUM, MessageTimestampDifferenceMaxMsDoc, KafkaConfig.LogMessageTimestampDifferenceMaxMsProp)
      .define(LeaderReplicationThrottledReplicasProp, LIST, Defaults.LeaderReplicationThrottledReplicas, ThrottledReplicaListValidator, MEDIUM,
        LeaderReplicationThrottledReplicasDoc, LeaderReplicationThrottledReplicasProp)
      .define(FollowerReplicationThrottledReplicasProp, LIST, Defaults.FollowerReplicationThrottledReplicas, ThrottledReplicaListValidator, MEDIUM,
        FollowerReplicationThrottledReplicasDoc, FollowerReplicationThrottledReplicasProp)
      .define(MessageDownConversionEnableProp, BOOLEAN, Defaults.MessageDownConversionEnable, LOW,
        MessageDownConversionEnableDoc, KafkaConfig.LogMessageDownConversionEnableProp)
<<<<<<< HEAD
      .define(ChannelTypeProp, STRING, Defaults.ChannelType, MEDIUM, ChannelTypeDoc, KafkaConfig.LogChannelTypeProp)
=======

    // RemoteLogStorageEnableProp, LocalLogRetentionMsProp, LocalLogRetentionBytesProp do not have server default
    // config names.
    logConfigDef
      // This define method is not overridden in LogConfig as these configs do not have server defaults yet.
      .define(RemoteLogStorageEnableProp, BOOLEAN, Defaults.RemoteLogStorageEnable, MEDIUM, RemoteLogStorageEnableDoc)
      .define(LocalLogRetentionMsProp, LONG, Defaults.LocalRetentionMs, atLeast(-2), MEDIUM, LocalLogRetentionMsDoc)
      .define(LocalLogRetentionBytesProp, LONG, Defaults.LocalRetentionBytes, atLeast(-2), MEDIUM, LocalLogRetentionBytesDoc)

    logConfigDef
>>>>>>> 8cb0a5e9
  }

  def apply(): LogConfig = LogConfig(new Properties())

  def configNames: Seq[String] = configDef.names.asScala.toSeq.sorted

  def serverConfigName(configName: String): Option[String] = configDef.serverConfigName(configName)

  def configType(configName: String): Option[ConfigDef.Type] = {
    Option(configDef.configKeys.get(configName)).map(_.`type`)
  }

  /**
   * Create a log config instance using the given properties and defaults
   */
  def fromProps(defaults: java.util.Map[_ <: Object, _ <: Object], overrides: Properties): LogConfig = {
    val props = new Properties()
    defaults.forEach { (k, v) => props.put(k, v) }
    props ++= overrides
    val overriddenKeys = overrides.keySet.asScala.map(_.asInstanceOf[String]).toSet
    new LogConfig(props, overriddenKeys)
  }

  /**
   * Check that property names are valid
   */
  def validateNames(props: Properties): Unit = {
    val names = configNames
    for(name <- props.asScala.keys)
      if (!names.contains(name))
        throw new InvalidConfigurationException(s"Unknown topic config name: $name")
  }

  private[kafka] def configKeys: Map[String, ConfigKey] = configDef.configKeys.asScala

  def validateValues(props: java.util.Map[_, _]): Unit = {
    val minCompactionLag =  props.get(MinCompactionLagMsProp).asInstanceOf[Long]
    val maxCompactionLag =  props.get(MaxCompactionLagMsProp).asInstanceOf[Long]
    if (minCompactionLag > maxCompactionLag) {
      throw new InvalidConfigurationException(s"conflict topic config setting $MinCompactionLagMsProp " +
        s"($minCompactionLag) > $MaxCompactionLagMsProp ($maxCompactionLag)")
    }
  }

  /**
   * Check that the given properties contain only valid log config names and that all values can be parsed and are valid
   */
  def validate(props: Properties): Unit = {
    validateNames(props)
    val valueMaps = configDef.parse(props)
    validateValues(valueMaps)
  }

  /**
   * Map topic config to the broker config with highest priority. Some of these have additional synonyms
   * that can be obtained using [[kafka.server.DynamicBrokerConfig#brokerConfigSynonyms]]
   */
  @nowarn("cat=deprecation")
  val TopicConfigSynonyms = Map(
    SegmentBytesProp -> KafkaConfig.LogSegmentBytesProp,
    SegmentMsProp -> KafkaConfig.LogRollTimeMillisProp,
    SegmentJitterMsProp -> KafkaConfig.LogRollTimeJitterMillisProp,
    SegmentIndexBytesProp -> KafkaConfig.LogIndexSizeMaxBytesProp,
    FlushMessagesProp -> KafkaConfig.LogFlushIntervalMessagesProp,
    FlushMsProp -> KafkaConfig.LogFlushIntervalMsProp,
    RetentionBytesProp -> KafkaConfig.LogRetentionBytesProp,
    RetentionMsProp -> KafkaConfig.LogRetentionTimeMillisProp,
    MaxMessageBytesProp -> KafkaConfig.MessageMaxBytesProp,
    IndexIntervalBytesProp -> KafkaConfig.LogIndexIntervalBytesProp,
    DeleteRetentionMsProp -> KafkaConfig.LogCleanerDeleteRetentionMsProp,
    MinCompactionLagMsProp -> KafkaConfig.LogCleanerMinCompactionLagMsProp,
    MaxCompactionLagMsProp -> KafkaConfig.LogCleanerMaxCompactionLagMsProp,
    FileDeleteDelayMsProp -> KafkaConfig.LogDeleteDelayMsProp,
    MinCleanableDirtyRatioProp -> KafkaConfig.LogCleanerMinCleanRatioProp,
    CleanupPolicyProp -> KafkaConfig.LogCleanupPolicyProp,
    UncleanLeaderElectionEnableProp -> KafkaConfig.UncleanLeaderElectionEnableProp,
    MinInSyncReplicasProp -> KafkaConfig.MinInSyncReplicasProp,
    CompressionTypeProp -> KafkaConfig.CompressionTypeProp,
    PreAllocateEnableProp -> KafkaConfig.LogPreAllocateProp,
    MessageFormatVersionProp -> KafkaConfig.LogMessageFormatVersionProp,
    MessageTimestampTypeProp -> KafkaConfig.LogMessageTimestampTypeProp,
    MessageTimestampDifferenceMaxMsProp -> KafkaConfig.LogMessageTimestampDifferenceMaxMsProp,
    MessageDownConversionEnableProp -> KafkaConfig.LogMessageDownConversionEnableProp
  )


  /**
   * Copy the subset of properties that are relevant to Logs. The individual properties
   * are listed here since the names are slightly different in each Config class...
   */
  @nowarn("cat=deprecation")
  def extractLogConfigMap(
    kafkaConfig: KafkaConfig
  ): java.util.Map[String, Object] = {
    val logProps = new java.util.HashMap[String, Object]()
    logProps.put(SegmentBytesProp, kafkaConfig.logSegmentBytes)
    logProps.put(SegmentMsProp, kafkaConfig.logRollTimeMillis)
    logProps.put(SegmentJitterMsProp, kafkaConfig.logRollTimeJitterMillis)
    logProps.put(SegmentIndexBytesProp, kafkaConfig.logIndexSizeMaxBytes)
    logProps.put(FlushMessagesProp, kafkaConfig.logFlushIntervalMessages)
    logProps.put(FlushMsProp, kafkaConfig.logFlushIntervalMs)
    logProps.put(RetentionBytesProp, kafkaConfig.logRetentionBytes)
    logProps.put(RetentionMsProp, kafkaConfig.logRetentionTimeMillis: java.lang.Long)
    logProps.put(MaxMessageBytesProp, kafkaConfig.messageMaxBytes)
    logProps.put(IndexIntervalBytesProp, kafkaConfig.logIndexIntervalBytes)
    logProps.put(DeleteRetentionMsProp, kafkaConfig.logCleanerDeleteRetentionMs)
    logProps.put(MinCompactionLagMsProp, kafkaConfig.logCleanerMinCompactionLagMs)
    logProps.put(MaxCompactionLagMsProp, kafkaConfig.logCleanerMaxCompactionLagMs)
    logProps.put(FileDeleteDelayMsProp, kafkaConfig.logDeleteDelayMs)
    logProps.put(MinCleanableDirtyRatioProp, kafkaConfig.logCleanerMinCleanRatio)
    logProps.put(CleanupPolicyProp, kafkaConfig.logCleanupPolicy)
    logProps.put(MinInSyncReplicasProp, kafkaConfig.minInSyncReplicas)
    logProps.put(CompressionTypeProp, kafkaConfig.compressionType)
    logProps.put(UncleanLeaderElectionEnableProp, kafkaConfig.uncleanLeaderElectionEnable)
    logProps.put(PreAllocateEnableProp, kafkaConfig.logPreAllocateEnable)
    logProps.put(MessageFormatVersionProp, kafkaConfig.logMessageFormatVersion.version)
    logProps.put(MessageTimestampTypeProp, kafkaConfig.logMessageTimestampType.name)
    logProps.put(MessageTimestampDifferenceMaxMsProp, kafkaConfig.logMessageTimestampDifferenceMaxMs: java.lang.Long)
    logProps.put(MessageDownConversionEnableProp, kafkaConfig.logMessageDownConversionEnable: java.lang.Boolean)
    logProps.put(LogConfig.ChannelTypeProp, kafkaConfig.logChannelType: java.lang.String)
    logProps
  }

  def shouldIgnoreMessageFormatVersion(interBrokerProtocolVersion: ApiVersion): Boolean =
    interBrokerProtocolVersion >= KAFKA_3_0_IV1

  class MessageFormatVersion(messageFormatVersionString: String, interBrokerProtocolVersionString: String) {
    val messageFormatVersion = ApiVersion(messageFormatVersionString)
    private val interBrokerProtocolVersion = ApiVersion(interBrokerProtocolVersionString)

    def shouldIgnore: Boolean = shouldIgnoreMessageFormatVersion(interBrokerProtocolVersion)

    def shouldWarn: Boolean =
      interBrokerProtocolVersion >= KAFKA_3_0_IV1 && messageFormatVersion.recordVersion.precedes(RecordVersion.V2)

    @nowarn("cat=deprecation")
    def topicWarningMessage(topicName: String): String = {
      s"Topic configuration ${LogConfig.MessageFormatVersionProp} with value `$messageFormatVersionString` is ignored " +
      s"for `$topicName` because the inter-broker protocol version `$interBrokerProtocolVersionString` is " +
      "greater or equal than 3.0. This configuration is deprecated and it will be removed in Apache Kafka 4.0."
    }

    @nowarn("cat=deprecation")
    def brokerWarningMessage: String = {
      s"Broker configuration ${KafkaConfig.LogMessageFormatVersionProp} with value $messageFormatVersionString is ignored " +
      s"because the inter-broker protocol version `$interBrokerProtocolVersionString` is greater or equal than 3.0. " +
      "This configuration is deprecated and it will be removed in Apache Kafka 4.0."
    }
  }

}<|MERGE_RESOLUTION|>--- conflicted
+++ resolved
@@ -108,9 +108,7 @@
   val LeaderReplicationThrottledReplicas = getList(LogConfig.LeaderReplicationThrottledReplicasProp)
   val FollowerReplicationThrottledReplicas = getList(LogConfig.FollowerReplicationThrottledReplicasProp)
   val messageDownConversionEnable = getBoolean(LogConfig.MessageDownConversionEnableProp)
-<<<<<<< HEAD
   val channelType = getString(LogConfig.ChannelTypeProp)
-=======
   val remoteStorageEnable = getBoolean(LogConfig.RemoteLogStorageEnableProp)
 
   val localRetentionMs: Long = {
@@ -153,7 +151,6 @@
 
   @nowarn("cat=deprecation")
   def recordVersion = messageFormatVersion.recordVersion
->>>>>>> 8cb0a5e9
 
   def randomSegmentJitter: Long =
     if (segmentJitterMs == 0) 0 else Utils.abs(scala.util.Random.nextInt()) % math.min(segmentJitterMs, segmentMs)
@@ -379,9 +376,7 @@
         FollowerReplicationThrottledReplicasDoc, FollowerReplicationThrottledReplicasProp)
       .define(MessageDownConversionEnableProp, BOOLEAN, Defaults.MessageDownConversionEnable, LOW,
         MessageDownConversionEnableDoc, KafkaConfig.LogMessageDownConversionEnableProp)
-<<<<<<< HEAD
       .define(ChannelTypeProp, STRING, Defaults.ChannelType, MEDIUM, ChannelTypeDoc, KafkaConfig.LogChannelTypeProp)
-=======
 
     // RemoteLogStorageEnableProp, LocalLogRetentionMsProp, LocalLogRetentionBytesProp do not have server default
     // config names.
@@ -392,7 +387,6 @@
       .define(LocalLogRetentionBytesProp, LONG, Defaults.LocalRetentionBytes, atLeast(-2), MEDIUM, LocalLogRetentionBytesDoc)
 
     logConfigDef
->>>>>>> 8cb0a5e9
   }
 
   def apply(): LogConfig = LogConfig(new Properties())
