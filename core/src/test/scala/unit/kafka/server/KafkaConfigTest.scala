/**
 * Licensed to the Apache Software Foundation (ASF) under one or more
 * contributor license agreements.  See the NOTICE file distributed with
 * this work for additional information regarding copyright ownership.
 * The ASF licenses this file to You under the Apache License, Version 2.0
 * (the "License"); you may not use this file except in compliance with
 * the License.  You may obtain a copy of the License at
 *
 *    http://www.apache.org/licenses/LICENSE-2.0
 *
 * Unless required by applicable law or agreed to in writing, software
 * distributed under the License is distributed on an "AS IS" BASIS,
 * WITHOUT WARRANTIES OR CONDITIONS OF ANY KIND, either express or implied.
 * See the License for the specific language governing permissions and
 * limitations under the License.
 */

package kafka.server

import kafka.api.{ApiVersion, KAFKA_0_8_2, KAFKA_3_0_IV1}
import kafka.cluster.EndPoint
import kafka.log.LogConfig
import kafka.message._
import kafka.utils.{CoreUtils, TestUtils}
import org.apache.kafka.common.config.{ConfigException, TopicConfig}
import org.apache.kafka.common.metrics.Sensor
import org.apache.kafka.common.network.ListenerName
import org.apache.kafka.common.record.Records
import org.apache.kafka.common.security.auth.SecurityProtocol
import org.apache.kafka.raft.RaftConfig
import org.apache.kafka.raft.RaftConfig.{AddressSpec, InetAddressSpec, UNKNOWN_ADDRESS_SPEC_INSTANCE}
import org.junit.jupiter.api.Assertions._
import org.junit.jupiter.api.Test

import java.net.InetSocketAddress
import java.util
import java.util.{Collections, Properties}
import org.apache.kafka.common.Node
import org.apache.kafka.server.log.remote.storage.RemoteLogManagerConfig
import org.junit.jupiter.api.function.Executable

import scala.annotation.nowarn
import scala.jdk.CollectionConverters._

class KafkaConfigTest {

  @Test
  def testLogRetentionTimeHoursProvided(): Unit = {
    val props = TestUtils.createBrokerConfig(0, TestUtils.MockZkConnect, port = 8181)
    props.put(KafkaConfig.LogRetentionTimeHoursProp, "1")

    val cfg = KafkaConfig.fromProps(props)
    assertEquals(60L * 60L * 1000L, cfg.logRetentionTimeMillis)
  }

  @Test
  def testLogRetentionTimeMinutesProvided(): Unit = {
    val props = TestUtils.createBrokerConfig(0, TestUtils.MockZkConnect, port = 8181)
    props.put(KafkaConfig.LogRetentionTimeMinutesProp, "30")

    val cfg = KafkaConfig.fromProps(props)
    assertEquals(30 * 60L * 1000L, cfg.logRetentionTimeMillis)
  }

  @Test
  def testLogRetentionTimeMsProvided(): Unit = {
    val props = TestUtils.createBrokerConfig(0, TestUtils.MockZkConnect, port = 8181)
    props.put(KafkaConfig.LogRetentionTimeMillisProp, "1800000")

    val cfg = KafkaConfig.fromProps(props)
    assertEquals(30 * 60L * 1000L, cfg.logRetentionTimeMillis)
  }

  @Test
  def testLogRetentionTimeNoConfigProvided(): Unit = {
    val props = TestUtils.createBrokerConfig(0, TestUtils.MockZkConnect, port = 8181)

    val cfg = KafkaConfig.fromProps(props)
    assertEquals(24 * 7 * 60L * 60L * 1000L, cfg.logRetentionTimeMillis)
  }

  @Test
  def testLogRetentionTimeBothMinutesAndHoursProvided(): Unit = {
    val props = TestUtils.createBrokerConfig(0, TestUtils.MockZkConnect, port = 8181)
    props.put(KafkaConfig.LogRetentionTimeMinutesProp, "30")
    props.put(KafkaConfig.LogRetentionTimeHoursProp, "1")

    val cfg = KafkaConfig.fromProps(props)
    assertEquals( 30 * 60L * 1000L, cfg.logRetentionTimeMillis)
  }

  @Test
  def testLogRetentionTimeBothMinutesAndMsProvided(): Unit = {
    val props = TestUtils.createBrokerConfig(0, TestUtils.MockZkConnect, port = 8181)
    props.put(KafkaConfig.LogRetentionTimeMillisProp, "1800000")
    props.put(KafkaConfig.LogRetentionTimeMinutesProp, "10")

    val cfg = KafkaConfig.fromProps(props)
    assertEquals( 30 * 60L * 1000L, cfg.logRetentionTimeMillis)
  }

  @Test
  def testLogRetentionUnlimited(): Unit = {
    val props1 = TestUtils.createBrokerConfig(0,TestUtils.MockZkConnect, port = 8181)
    val props2 = TestUtils.createBrokerConfig(0,TestUtils.MockZkConnect, port = 8181)
    val props3 = TestUtils.createBrokerConfig(0,TestUtils.MockZkConnect, port = 8181)
    val props4 = TestUtils.createBrokerConfig(0,TestUtils.MockZkConnect, port = 8181)
    val props5 = TestUtils.createBrokerConfig(0,TestUtils.MockZkConnect, port = 8181)

    props1.put("log.retention.ms", "-1")
    props2.put("log.retention.minutes", "-1")
    props3.put("log.retention.hours", "-1")

    val cfg1 = KafkaConfig.fromProps(props1)
    val cfg2 = KafkaConfig.fromProps(props2)
    val cfg3 = KafkaConfig.fromProps(props3)
    assertEquals(-1, cfg1.logRetentionTimeMillis, "Should be -1")
    assertEquals(-1, cfg2.logRetentionTimeMillis, "Should be -1")
    assertEquals(-1, cfg3.logRetentionTimeMillis, "Should be -1")

    props4.put("log.retention.ms", "-1")
    props4.put("log.retention.minutes", "30")

    val cfg4 = KafkaConfig.fromProps(props4)
    assertEquals(-1, cfg4.logRetentionTimeMillis, "Should be -1")

    props5.put("log.retention.ms", "0")

    assertThrows(classOf[IllegalArgumentException], () => KafkaConfig.fromProps(props5))
  }

  @Test
  def testLogRetentionValid(): Unit = {
    val props1 = TestUtils.createBrokerConfig(0, TestUtils.MockZkConnect, port = 8181)
    val props2 = TestUtils.createBrokerConfig(0, TestUtils.MockZkConnect, port = 8181)
    val props3 = TestUtils.createBrokerConfig(0, TestUtils.MockZkConnect, port = 8181)

    props1.put("log.retention.ms", "0")
    props2.put("log.retention.minutes", "0")
    props3.put("log.retention.hours", "0")

    assertThrows(classOf[IllegalArgumentException], () => KafkaConfig.fromProps(props1))
    assertThrows(classOf[IllegalArgumentException], () => KafkaConfig.fromProps(props2))
    assertThrows(classOf[IllegalArgumentException], () => KafkaConfig.fromProps(props3))

  }

  @Test
  def testAdvertiseDefaults(): Unit = {
    val port = 9999
    val hostName = "fake-host"
    val props = new Properties()
    props.put(KafkaConfig.BrokerIdProp, "1")
    props.put(KafkaConfig.ZkConnectProp, "localhost:2181")
    props.put(KafkaConfig.ListenersProp, s"PLAINTEXT://$hostName:$port")
    val serverConfig = KafkaConfig.fromProps(props)

    val endpoints = serverConfig.advertisedListeners
    assertEquals(1, endpoints.size)
    val endpoint = endpoints.find(_.securityProtocol == SecurityProtocol.PLAINTEXT).get
    assertEquals(endpoint.host, hostName)
    assertEquals(endpoint.port, port)
  }

  @Test
  def testAdvertiseConfigured(): Unit = {
    val advertisedHostName = "routable-host"
    val advertisedPort = 1234

    val props = TestUtils.createBrokerConfig(0, TestUtils.MockZkConnect)
    props.put(KafkaConfig.AdvertisedListenersProp, s"PLAINTEXT://$advertisedHostName:$advertisedPort")

    val serverConfig = KafkaConfig.fromProps(props)
    val endpoints = serverConfig.advertisedListeners
    val endpoint = endpoints.find(_.securityProtocol == SecurityProtocol.PLAINTEXT).get

    assertEquals(endpoint.host, advertisedHostName)
    assertEquals(endpoint.port, advertisedPort)
  }

  @Test
  def testDuplicateListeners(): Unit = {
    val props = new Properties()
    props.put(KafkaConfig.BrokerIdProp, "1")
    props.put(KafkaConfig.ZkConnectProp, "localhost:2181")

    // listeners with duplicate port
    props.put(KafkaConfig.ListenersProp, "PLAINTEXT://localhost:9091,SSL://localhost:9091")
    var caught = assertThrows(classOf[IllegalArgumentException], () => KafkaConfig.fromProps(props))
    assertTrue(caught.getMessage.contains("Each listener must have a different port"))

    // listeners with duplicate name
    props.put(KafkaConfig.ListenersProp, "PLAINTEXT://localhost:9091,PLAINTEXT://localhost:9092")
    caught = assertThrows(classOf[IllegalArgumentException], () => KafkaConfig.fromProps(props))
    assertTrue(caught.getMessage.contains("Each listener must have a different name"))

    // advertised listeners can have duplicate ports
    props.put(KafkaConfig.ListenerSecurityProtocolMapProp, "HOST:SASL_SSL,LB:SASL_SSL")
    props.put(KafkaConfig.InterBrokerListenerNameProp, "HOST")
    props.put(KafkaConfig.ListenersProp, "HOST://localhost:9091,LB://localhost:9092")
    props.put(KafkaConfig.AdvertisedListenersProp, "HOST://localhost:9091,LB://localhost:9091")
    assertTrue(isValidKafkaConfig(props))

    // but not duplicate names
    props.put(KafkaConfig.AdvertisedListenersProp, "HOST://localhost:9091,HOST://localhost:9091")
    caught = assertThrows(classOf[IllegalArgumentException], () => KafkaConfig.fromProps(props))
    assertTrue(caught.getMessage.contains("Each listener must have a different name"))
  }

  @Test
  def testControlPlaneListenerName() = {
    val props = TestUtils.createBrokerConfig(0, TestUtils.MockZkConnect)
    props.put("listeners", "PLAINTEXT://localhost:0,CONTROLLER://localhost:5000")
    props.put("listener.security.protocol.map", "PLAINTEXT:PLAINTEXT,CONTROLLER:SSL")
    props.put("control.plane.listener.name", "CONTROLLER")
    assertTrue(isValidKafkaConfig(props))

    val serverConfig = KafkaConfig.fromProps(props)
    val controlEndpoint = serverConfig.controlPlaneListener.get
    assertEquals("localhost", controlEndpoint.host)
    assertEquals(5000, controlEndpoint.port)
    assertEquals(SecurityProtocol.SSL, controlEndpoint.securityProtocol)

    //advertised listener should contain control-plane listener
    val advertisedEndpoints = serverConfig.advertisedListeners
    assertFalse(advertisedEndpoints.filter { endpoint =>
      endpoint.securityProtocol == controlEndpoint.securityProtocol && endpoint.listenerName.value().equals(controlEndpoint.listenerName.value())
    }.isEmpty)

    // interBrokerListener name should be different from control-plane listener name
    val interBrokerListenerName = serverConfig.interBrokerListenerName
    assertFalse(interBrokerListenerName.value().equals(controlEndpoint.listenerName.value()))
  }

  @Test
  def testControllerListenerName() = {
    val props = TestUtils.createBrokerConfig(0, TestUtils.MockZkConnect)
    props.put(KafkaConfig.ListenersProp, "PLAINTEXT://localhost:0,CONTROLPLANE://localhost:4000,CONTROLLER://localhost:5000")
    props.put(KafkaConfig.ListenerSecurityProtocolMapProp, "PLAINTEXT:PLAINTEXT,CONTROLPLANE:SSL,CONTROLLER:SASL_SSL")
    props.put(KafkaConfig.AdvertisedListenersProp, "PLAINTEXT://localhost:0,CONTROLPLANE://localhost:4000")
    props.put(KafkaConfig.ControlPlaneListenerNameProp, "CONTROLPLANE")
    props.put(KafkaConfig.ControllerListenerNamesProp, "CONTROLLER")
    assertTrue(isValidKafkaConfig(props))

    val serverConfig = KafkaConfig.fromProps(props)
    val controlPlaneEndpoint = serverConfig.controlPlaneListener.get
    assertEquals("localhost", controlPlaneEndpoint.host)
    assertEquals(4000, controlPlaneEndpoint.port)
    assertEquals(SecurityProtocol.SSL, controlPlaneEndpoint.securityProtocol)

    val controllerEndpoints = serverConfig.controllerListeners
    assertEquals(1, controllerEndpoints.size)
    val controllerEndpoint = controllerEndpoints.iterator.next()
    assertEquals("localhost", controllerEndpoint.host)
    assertEquals(5000, controllerEndpoint.port)
    assertEquals(SecurityProtocol.SASL_SSL, controllerEndpoint.securityProtocol)
  }

  @Test
  def testControllerListenerDefined(): Unit = {
    val props = new Properties()
    props.put(KafkaConfig.ProcessRolesProp, "controller")
    props.put(KafkaConfig.ListenersProp, "PLAINTEXT://127.0.0.1:9092")
    props.put(KafkaConfig.NodeIdProp, "1")
    props.put(KafkaConfig.QuorumVotersProp, "1@localhost:9092")

    assertFalse(isValidKafkaConfig(props))
    val caught = assertThrows(classOf[IllegalArgumentException], () => KafkaConfig.fromProps(props))
    assertTrue(caught.getMessage.contains("controller.listener.names cannot be empty if the server has the controller role"))

    props.put(KafkaConfig.ControllerListenerNamesProp, "PLAINTEXT")
    assertTrue(isValidKafkaConfig(props))
  }

  @Test
  def testBadListenerProtocol(): Unit = {
    val props = new Properties()
    props.put(KafkaConfig.BrokerIdProp, "1")
    props.put(KafkaConfig.ZkConnectProp, "localhost:2181")
    props.put(KafkaConfig.ListenersProp, "BAD://localhost:9091")

    assertFalse(isValidKafkaConfig(props))
  }

  @Test
  def testListenerNamesWithAdvertisedListenerUnset(): Unit = {
    val props = new Properties()
    props.put(KafkaConfig.BrokerIdProp, "1")
    props.put(KafkaConfig.ZkConnectProp, "localhost:2181")

    props.put(KafkaConfig.ListenersProp, "CLIENT://localhost:9091,REPLICATION://localhost:9092,INTERNAL://localhost:9093")
    props.put(KafkaConfig.ListenerSecurityProtocolMapProp, "CLIENT:SSL,REPLICATION:SSL,INTERNAL:PLAINTEXT")
    props.put(KafkaConfig.InterBrokerListenerNameProp, "REPLICATION")
    val config = KafkaConfig.fromProps(props)
    val expectedListeners = Seq(
      EndPoint("localhost", 9091, new ListenerName("CLIENT"), SecurityProtocol.SSL),
      EndPoint("localhost", 9092, new ListenerName("REPLICATION"), SecurityProtocol.SSL),
      EndPoint("localhost", 9093, new ListenerName("INTERNAL"), SecurityProtocol.PLAINTEXT))
    assertEquals(expectedListeners, config.listeners)
    assertEquals(expectedListeners, config.advertisedListeners)
    val expectedSecurityProtocolMap = Map(
      new ListenerName("CLIENT") -> SecurityProtocol.SSL,
      new ListenerName("REPLICATION") -> SecurityProtocol.SSL,
      new ListenerName("INTERNAL") -> SecurityProtocol.PLAINTEXT
    )
    assertEquals(expectedSecurityProtocolMap, config.listenerSecurityProtocolMap)
  }

  @Test
  def testListenerAndAdvertisedListenerNames(): Unit = {
    val props = new Properties()
    props.put(KafkaConfig.BrokerIdProp, "1")
    props.put(KafkaConfig.ZkConnectProp, "localhost:2181")

    props.put(KafkaConfig.ListenersProp, "EXTERNAL://localhost:9091,INTERNAL://localhost:9093")
    props.put(KafkaConfig.AdvertisedListenersProp, "EXTERNAL://lb1.example.com:9000,INTERNAL://host1:9093")
    props.put(KafkaConfig.ListenerSecurityProtocolMapProp, "EXTERNAL:SSL,INTERNAL:PLAINTEXT")
    props.put(KafkaConfig.InterBrokerListenerNameProp, "INTERNAL")
    val config = KafkaConfig.fromProps(props)

    val expectedListeners = Seq(
      EndPoint("localhost", 9091, new ListenerName("EXTERNAL"), SecurityProtocol.SSL),
      EndPoint("localhost", 9093, new ListenerName("INTERNAL"), SecurityProtocol.PLAINTEXT)
    )
    assertEquals(expectedListeners, config.listeners)

    val expectedAdvertisedListeners = Seq(
      EndPoint("lb1.example.com", 9000, new ListenerName("EXTERNAL"), SecurityProtocol.SSL),
      EndPoint("host1", 9093, new ListenerName("INTERNAL"), SecurityProtocol.PLAINTEXT)
    )
    assertEquals(expectedAdvertisedListeners, config.advertisedListeners)

    val expectedSecurityProtocolMap = Map(
      new ListenerName("EXTERNAL") -> SecurityProtocol.SSL,
      new ListenerName("INTERNAL") -> SecurityProtocol.PLAINTEXT
    )
    assertEquals(expectedSecurityProtocolMap, config.listenerSecurityProtocolMap)
  }

  @Test
  def testListenerNameMissingFromListenerSecurityProtocolMap(): Unit = {
    val props = new Properties()
    props.put(KafkaConfig.BrokerIdProp, "1")
    props.put(KafkaConfig.ZkConnectProp, "localhost:2181")

    props.put(KafkaConfig.ListenersProp, "SSL://localhost:9091,REPLICATION://localhost:9092")
    props.put(KafkaConfig.InterBrokerListenerNameProp, "SSL")
    assertFalse(isValidKafkaConfig(props))
  }

  @Test
  def testInterBrokerListenerNameMissingFromListenerSecurityProtocolMap(): Unit = {
    val props = new Properties()
    props.put(KafkaConfig.BrokerIdProp, "1")
    props.put(KafkaConfig.ZkConnectProp, "localhost:2181")

    props.put(KafkaConfig.ListenersProp, "SSL://localhost:9091")
    props.put(KafkaConfig.InterBrokerListenerNameProp, "REPLICATION")
    assertFalse(isValidKafkaConfig(props))
  }

  @Test
  def testInterBrokerListenerNameAndSecurityProtocolSet(): Unit = {
    val props = new Properties()
    props.put(KafkaConfig.BrokerIdProp, "1")
    props.put(KafkaConfig.ZkConnectProp, "localhost:2181")

    props.put(KafkaConfig.ListenersProp, "SSL://localhost:9091")
    props.put(KafkaConfig.InterBrokerListenerNameProp, "SSL")
    props.put(KafkaConfig.InterBrokerSecurityProtocolProp, "SSL")
    assertFalse(isValidKafkaConfig(props))
  }

  @Test
  def testCaseInsensitiveListenerProtocol(): Unit = {
    val props = new Properties()
    props.put(KafkaConfig.BrokerIdProp, "1")
    props.put(KafkaConfig.ZkConnectProp, "localhost:2181")
    props.put(KafkaConfig.ListenersProp, "plaintext://localhost:9091,SsL://localhost:9092")
    val config = KafkaConfig.fromProps(props)
    assertEquals(Some("SSL://localhost:9092"), config.listeners.find(_.listenerName.value == "SSL").map(_.connectionString))
    assertEquals(Some("PLAINTEXT://localhost:9091"), config.listeners.find(_.listenerName.value == "PLAINTEXT").map(_.connectionString))
  }

  def listenerListToEndPoints(listenerList: String,
                              securityProtocolMap: collection.Map[ListenerName, SecurityProtocol] = EndPoint.DefaultSecurityProtocolMap) =
    CoreUtils.listenerListToEndPoints(listenerList, securityProtocolMap)

  @Test
  def testListenerDefaults(): Unit = {
    val props = new Properties()
    props.put(KafkaConfig.BrokerIdProp, "1")
    props.put(KafkaConfig.ZkConnectProp, "localhost:2181")

    // configuration with no listeners
    val conf = KafkaConfig.fromProps(props)
    assertEquals(listenerListToEndPoints("PLAINTEXT://:9092"), conf.listeners)
    assertNull(conf.listeners.find(_.securityProtocol == SecurityProtocol.PLAINTEXT).get.host)
    assertEquals(conf.advertisedListeners, listenerListToEndPoints("PLAINTEXT://:9092"))
  }

  @nowarn("cat=deprecation")
  @Test
  def testVersionConfiguration(): Unit = {
    val props = new Properties()
    props.put(KafkaConfig.BrokerIdProp, "1")
    props.put(KafkaConfig.ZkConnectProp, "localhost:2181")
    val conf = KafkaConfig.fromProps(props)
    assertEquals(ApiVersion.latestVersion, conf.interBrokerProtocolVersion)

    props.put(KafkaConfig.InterBrokerProtocolVersionProp, "0.8.2.0")
    // We need to set the message format version to make the configuration valid.
    props.put(KafkaConfig.LogMessageFormatVersionProp, "0.8.2.0")
    val conf2 = KafkaConfig.fromProps(props)
    assertEquals(KAFKA_0_8_2, conf2.interBrokerProtocolVersion)

    // check that 0.8.2.0 is the same as 0.8.2.1
    props.put(KafkaConfig.InterBrokerProtocolVersionProp, "0.8.2.1")
    // We need to set the message format version to make the configuration valid
    props.put(KafkaConfig.LogMessageFormatVersionProp, "0.8.2.1")
    val conf3 = KafkaConfig.fromProps(props)
    assertEquals(KAFKA_0_8_2, conf3.interBrokerProtocolVersion)

    //check that latest is newer than 0.8.2
    assertTrue(ApiVersion.latestVersion >= conf3.interBrokerProtocolVersion)
  }

  private def isValidKafkaConfig(props: Properties): Boolean = {
    try {
      KafkaConfig.fromProps(props)
      true
    } catch {
      case _: IllegalArgumentException | _: ConfigException => false
    }
  }

  @Test
  def testUncleanLeaderElectionDefault(): Unit = {
    val props = TestUtils.createBrokerConfig(0, TestUtils.MockZkConnect, port = 8181)
    val serverConfig = KafkaConfig.fromProps(props)

    assertEquals(serverConfig.uncleanLeaderElectionEnable, false)
  }

  @Test
  def testUncleanElectionDisabled(): Unit = {
    val props = TestUtils.createBrokerConfig(0, TestUtils.MockZkConnect, port = 8181)
    props.put(KafkaConfig.UncleanLeaderElectionEnableProp, String.valueOf(false))
    val serverConfig = KafkaConfig.fromProps(props)

    assertEquals(serverConfig.uncleanLeaderElectionEnable, false)
  }

  @Test
  def testUncleanElectionEnabled(): Unit = {
    val props = TestUtils.createBrokerConfig(0, TestUtils.MockZkConnect, port = 8181)
    props.put(KafkaConfig.UncleanLeaderElectionEnableProp, String.valueOf(true))
    val serverConfig = KafkaConfig.fromProps(props)

    assertEquals(serverConfig.uncleanLeaderElectionEnable, true)
  }

  @Test
  def testUncleanElectionInvalid(): Unit = {
    val props = TestUtils.createBrokerConfig(0, TestUtils.MockZkConnect, port = 8181)
    props.put(KafkaConfig.UncleanLeaderElectionEnableProp, "invalid")

    assertThrows(classOf[ConfigException], () => KafkaConfig.fromProps(props))
  }

  @Test
  def testLogRollTimeMsProvided(): Unit = {
    val props = TestUtils.createBrokerConfig(0, TestUtils.MockZkConnect, port = 8181)
    props.put(KafkaConfig.LogRollTimeMillisProp, "1800000")

    val cfg = KafkaConfig.fromProps(props)
    assertEquals(30 * 60L * 1000L, cfg.logRollTimeMillis)
  }

  @Test
  def testLogRollTimeBothMsAndHoursProvided(): Unit = {
    val props = TestUtils.createBrokerConfig(0, TestUtils.MockZkConnect, port = 8181)
    props.put(KafkaConfig.LogRollTimeMillisProp, "1800000")
    props.put(KafkaConfig.LogRollTimeHoursProp, "1")

    val cfg = KafkaConfig.fromProps(props)
    assertEquals( 30 * 60L * 1000L, cfg.logRollTimeMillis)
  }

  @Test
  def testLogRollTimeNoConfigProvided(): Unit = {
    val props = TestUtils.createBrokerConfig(0, TestUtils.MockZkConnect, port = 8181)

    val cfg = KafkaConfig.fromProps(props)
    assertEquals(24 * 7 * 60L * 60L * 1000L, cfg.logRollTimeMillis																									)
  }

  @Test
  def testDefaultCompressionType(): Unit = {
    val props = TestUtils.createBrokerConfig(0, TestUtils.MockZkConnect, port = 8181)
    val serverConfig = KafkaConfig.fromProps(props)

    assertEquals(serverConfig.compressionType, "producer")
  }

  @Test
  def testValidCompressionType(): Unit = {
    val props = TestUtils.createBrokerConfig(0, TestUtils.MockZkConnect, port = 8181)
    props.put("compression.type", "gzip")
    val serverConfig = KafkaConfig.fromProps(props)

    assertEquals(serverConfig.compressionType, "gzip")
  }

  @Test
  def testInvalidCompressionType(): Unit = {
    val props = TestUtils.createBrokerConfig(0, TestUtils.MockZkConnect, port = 8181)
    props.put(KafkaConfig.CompressionTypeProp, "abc")
    assertThrows(classOf[IllegalArgumentException], () => KafkaConfig.fromProps(props))
  }

  @Test
  def testInvalidInterBrokerSecurityProtocol(): Unit = {
    val props = TestUtils.createBrokerConfig(0, TestUtils.MockZkConnect, port = 8181)
    props.put(KafkaConfig.ListenersProp, "SSL://localhost:0")
    props.put(KafkaConfig.InterBrokerSecurityProtocolProp, SecurityProtocol.PLAINTEXT.toString)
    assertThrows(classOf[IllegalArgumentException], () => KafkaConfig.fromProps(props))
  }

  @Test
  def testEqualAdvertisedListenersProtocol(): Unit = {
    val props = TestUtils.createBrokerConfig(0, TestUtils.MockZkConnect, port = 8181)
    props.put(KafkaConfig.ListenersProp, "PLAINTEXT://localhost:9092,SSL://localhost:9093")
    props.put(KafkaConfig.AdvertisedListenersProp, "PLAINTEXT://localhost:9092,SSL://localhost:9093")
    KafkaConfig.fromProps(props)
  }

  @Test
  def testInvalidAdvertisedListenersProtocol(): Unit = {
    val props = TestUtils.createBrokerConfig(0, TestUtils.MockZkConnect, port = 8181)
    props.put(KafkaConfig.ListenersProp, "TRACE://localhost:9091,SSL://localhost:9093")
    props.put(KafkaConfig.AdvertisedListenersProp, "PLAINTEXT://localhost:9092")
    var caught = assertThrows(classOf[IllegalArgumentException], () => KafkaConfig.fromProps(props))
    assertTrue(caught.getMessage.contains("No security protocol defined for listener TRACE"))

    props.put(KafkaConfig.ListenerSecurityProtocolMapProp, "PLAINTEXT:PLAINTEXT,TRACE:PLAINTEXT,SSL:SSL")
    caught = assertThrows(classOf[IllegalArgumentException], () => KafkaConfig.fromProps(props))
    assertTrue(caught.getMessage.contains("advertised.listeners listener names must be equal to or a subset of the ones defined in listeners"))
  }

  @nowarn("cat=deprecation")
  @Test
  def testInterBrokerVersionMessageFormatCompatibility(): Unit = {
    def buildConfig(interBrokerProtocol: ApiVersion, messageFormat: ApiVersion): KafkaConfig = {
      val props = TestUtils.createBrokerConfig(0, TestUtils.MockZkConnect, port = 8181)
      props.put(KafkaConfig.InterBrokerProtocolVersionProp, interBrokerProtocol.version)
      props.put(KafkaConfig.LogMessageFormatVersionProp, messageFormat.version)
      KafkaConfig.fromProps(props)
    }

    ApiVersion.allVersions.foreach { interBrokerVersion =>
      ApiVersion.allVersions.foreach { messageFormatVersion =>
        if (interBrokerVersion.recordVersion.value >= messageFormatVersion.recordVersion.value) {
          val config = buildConfig(interBrokerVersion, messageFormatVersion)
          assertEquals(interBrokerVersion, config.interBrokerProtocolVersion)
          if (interBrokerVersion >= KAFKA_3_0_IV1)
            assertEquals(KAFKA_3_0_IV1, config.logMessageFormatVersion)
          else
            assertEquals(messageFormatVersion, config.logMessageFormatVersion)
        } else {
          assertThrows(classOf[IllegalArgumentException], () => buildConfig(interBrokerVersion, messageFormatVersion))
        }
      }
    }
  }

  @Test
  def testFromPropsInvalid(): Unit = {
    def baseProperties: Properties = {
      val validRequiredProperties = new Properties()
      validRequiredProperties.put(KafkaConfig.ZkConnectProp, "127.0.0.1:2181")
      validRequiredProperties
    }
    // to ensure a basis is valid - bootstraps all needed validation
    KafkaConfig.fromProps(baseProperties)

    KafkaConfig.configNames.foreach { name =>
      name match {
        case KafkaConfig.ZkConnectProp => // ignore string
        case KafkaConfig.ZkSessionTimeoutMsProp => assertPropertyInvalid(baseProperties, name, "not_a_number")
        case KafkaConfig.ZkConnectionTimeoutMsProp => assertPropertyInvalid(baseProperties, name, "not_a_number")
        case KafkaConfig.ZkSyncTimeMsProp => assertPropertyInvalid(baseProperties, name, "not_a_number")
        case KafkaConfig.ZkEnableSecureAclsProp => assertPropertyInvalid(baseProperties, name, "not_a_boolean")
        case KafkaConfig.ZkMaxInFlightRequestsProp => assertPropertyInvalid(baseProperties, name, "not_a_number", "0")
        case KafkaConfig.ZkSslClientEnableProp => assertPropertyInvalid(baseProperties, name, "not_a_boolean")
        case KafkaConfig.ZkClientCnxnSocketProp =>  //ignore string
        case KafkaConfig.ZkSslKeyStoreLocationProp =>  //ignore string
        case KafkaConfig.ZkSslKeyStorePasswordProp =>  //ignore string
        case KafkaConfig.ZkSslKeyStoreTypeProp =>  //ignore string
        case KafkaConfig.ZkSslTrustStoreLocationProp =>  //ignore string
        case KafkaConfig.ZkSslTrustStorePasswordProp =>  //ignore string
        case KafkaConfig.ZkSslTrustStoreTypeProp =>  //ignore string
        case KafkaConfig.ZkSslProtocolProp =>  //ignore string
        case KafkaConfig.ZkSslEnabledProtocolsProp =>  //ignore string
        case KafkaConfig.ZkSslCipherSuitesProp =>  //ignore string
        case KafkaConfig.ZkSslEndpointIdentificationAlgorithmProp => //ignore string
        case KafkaConfig.ZkSslCrlEnableProp => assertPropertyInvalid(baseProperties, name, "not_a_boolean")
        case KafkaConfig.ZkSslOcspEnableProp => assertPropertyInvalid(baseProperties, name, "not_a_boolean")

        case KafkaConfig.BrokerIdProp => assertPropertyInvalid(baseProperties, name, "not_a_number")
        case KafkaConfig.NumNetworkThreadsProp => assertPropertyInvalid(baseProperties, name, "not_a_number", "0")
        case KafkaConfig.NumIoThreadsProp => assertPropertyInvalid(baseProperties, name, "not_a_number", "0")
        case KafkaConfig.BackgroundThreadsProp => assertPropertyInvalid(baseProperties, name, "not_a_number", "0")
        case KafkaConfig.QueuedMaxRequestsProp => assertPropertyInvalid(baseProperties, name, "not_a_number", "0")
        case KafkaConfig.NumReplicaAlterLogDirsThreadsProp => assertPropertyInvalid(baseProperties, name, "not_a_number")
        case KafkaConfig.QueuedMaxBytesProp => assertPropertyInvalid(baseProperties, name, "not_a_number")
        case KafkaConfig.RequestTimeoutMsProp => assertPropertyInvalid(baseProperties, name, "not_a_number")
        case KafkaConfig.ConnectionSetupTimeoutMsProp => assertPropertyInvalid(baseProperties, name, "not_a_number")
        case KafkaConfig.ConnectionSetupTimeoutMaxMsProp => assertPropertyInvalid(baseProperties, name, "not_a_number")

        // KRaft mode configs
        case KafkaConfig.ProcessRolesProp => // ignore
        case KafkaConfig.InitialBrokerRegistrationTimeoutMsProp => assertPropertyInvalid(baseProperties, name, "not_a_number")
        case KafkaConfig.BrokerHeartbeatIntervalMsProp => assertPropertyInvalid(baseProperties, name, "not_a_number")
        case KafkaConfig.BrokerSessionTimeoutMsProp => assertPropertyInvalid(baseProperties, name, "not_a_number")
        case KafkaConfig.NodeIdProp => assertPropertyInvalid(baseProperties, name, "not_a_number")
        case KafkaConfig.MetadataLogDirProp => // ignore string
        case KafkaConfig.MetadataLogSegmentBytesProp => assertPropertyInvalid(baseProperties, name, "not_a_number")
        case KafkaConfig.MetadataLogSegmentMillisProp => assertPropertyInvalid(baseProperties, name, "not_a_number")
        case KafkaConfig.MetadataMaxRetentionBytesProp => assertPropertyInvalid(baseProperties, name, "not_a_number")
        case KafkaConfig.MetadataMaxRetentionMillisProp => assertPropertyInvalid(baseProperties, name, "not_a_number")
        case KafkaConfig.ControllerListenerNamesProp => // ignore string

        case KafkaConfig.AuthorizerClassNameProp => //ignore string
        case KafkaConfig.CreateTopicPolicyClassNameProp => //ignore string

        case KafkaConfig.SocketSendBufferBytesProp => assertPropertyInvalid(baseProperties, name, "not_a_number")
        case KafkaConfig.SocketReceiveBufferBytesProp => assertPropertyInvalid(baseProperties, name, "not_a_number")
        case KafkaConfig.MaxConnectionsPerIpOverridesProp =>
          assertPropertyInvalid(baseProperties, name, "127.0.0.1:not_a_number")
        case KafkaConfig.ConnectionsMaxIdleMsProp => assertPropertyInvalid(baseProperties, name, "not_a_number")
        case KafkaConfig.FailedAuthenticationDelayMsProp => assertPropertyInvalid(baseProperties, name, "not_a_number", "-1")

        case KafkaConfig.NumPartitionsProp => assertPropertyInvalid(baseProperties, name, "not_a_number", "0")
        case KafkaConfig.LogDirsProp => // ignore string
        case KafkaConfig.LogDirProp => // ignore string
        case KafkaConfig.LogSegmentBytesProp => assertPropertyInvalid(baseProperties, name, "not_a_number", Records.LOG_OVERHEAD - 1)

        case KafkaConfig.LogRollTimeMillisProp => assertPropertyInvalid(baseProperties, name, "not_a_number", "0")
        case KafkaConfig.LogRollTimeHoursProp => assertPropertyInvalid(baseProperties, name, "not_a_number", "0")

        case KafkaConfig.LogRetentionTimeMillisProp => assertPropertyInvalid(baseProperties, name, "not_a_number", "0")
        case KafkaConfig.LogRetentionTimeMinutesProp => assertPropertyInvalid(baseProperties, name, "not_a_number", "0")
        case KafkaConfig.LogRetentionTimeHoursProp => assertPropertyInvalid(baseProperties, name, "not_a_number", "0")

        case KafkaConfig.LogRetentionBytesProp => assertPropertyInvalid(baseProperties, name, "not_a_number")
        case KafkaConfig.LogCleanupIntervalMsProp => assertPropertyInvalid(baseProperties, name, "not_a_number", "0")
        case KafkaConfig.LogCleanupPolicyProp => assertPropertyInvalid(baseProperties, name, "unknown_policy", "0")
        case KafkaConfig.LogCleanerIoMaxBytesPerSecondProp => assertPropertyInvalid(baseProperties, name, "not_a_number")
        case KafkaConfig.LogCleanerDedupeBufferSizeProp => assertPropertyInvalid(baseProperties, name, "not_a_number", "1024")
        case KafkaConfig.LogCleanerDedupeBufferLoadFactorProp => assertPropertyInvalid(baseProperties, name, "not_a_number")
        case KafkaConfig.LogCleanerEnableProp => assertPropertyInvalid(baseProperties, name, "not_a_boolean")
        case KafkaConfig.LogCleanerDeleteRetentionMsProp => assertPropertyInvalid(baseProperties, name, "not_a_number")
        case KafkaConfig.LogCleanerMinCompactionLagMsProp => assertPropertyInvalid(baseProperties, name, "not_a_number")
        case KafkaConfig.LogCleanerMaxCompactionLagMsProp => assertPropertyInvalid(baseProperties, name, "not_a_number")
        case KafkaConfig.LogCleanerMinCleanRatioProp => assertPropertyInvalid(baseProperties, name, "not_a_number")
        case KafkaConfig.LogIndexSizeMaxBytesProp => assertPropertyInvalid(baseProperties, name, "not_a_number", "3")
        case KafkaConfig.LogFlushIntervalMessagesProp => assertPropertyInvalid(baseProperties, name, "not_a_number", "0")
        case KafkaConfig.LogFlushSchedulerIntervalMsProp => assertPropertyInvalid(baseProperties, name, "not_a_number")
        case KafkaConfig.LogFlushIntervalMsProp => assertPropertyInvalid(baseProperties, name, "not_a_number")
        case KafkaConfig.LogMessageTimestampDifferenceMaxMsProp => assertPropertyInvalid(baseProperties, name, "not_a_number")
        case KafkaConfig.LogFlushStartOffsetCheckpointIntervalMsProp => assertPropertyInvalid(baseProperties, name, "not_a_number")
        case KafkaConfig.NumRecoveryThreadsPerDataDirProp => assertPropertyInvalid(baseProperties, name, "not_a_number", "0")
        case KafkaConfig.AutoCreateTopicsEnableProp => assertPropertyInvalid(baseProperties, name, "not_a_boolean", "0")
        case KafkaConfig.MinInSyncReplicasProp => assertPropertyInvalid(baseProperties, name, "not_a_number", "0")
        case KafkaConfig.ControllerSocketTimeoutMsProp => assertPropertyInvalid(baseProperties, name, "not_a_number")
        case KafkaConfig.DefaultReplicationFactorProp => assertPropertyInvalid(baseProperties, name, "not_a_number")
        case KafkaConfig.ReplicaLagTimeMaxMsProp => assertPropertyInvalid(baseProperties, name, "not_a_number")
        case KafkaConfig.ReplicaSocketTimeoutMsProp => assertPropertyInvalid(baseProperties, name, "not_a_number", "-2")
        case KafkaConfig.ReplicaSocketReceiveBufferBytesProp => assertPropertyInvalid(baseProperties, name, "not_a_number")
        case KafkaConfig.ReplicaFetchMaxBytesProp => assertPropertyInvalid(baseProperties, name, "not_a_number")
        case KafkaConfig.ReplicaFetchWaitMaxMsProp => assertPropertyInvalid(baseProperties, name, "not_a_number")
        case KafkaConfig.ReplicaFetchMinBytesProp => assertPropertyInvalid(baseProperties, name, "not_a_number")
        case KafkaConfig.ReplicaFetchResponseMaxBytesProp => assertPropertyInvalid(baseProperties, name, "not_a_number")
        case KafkaConfig.ReplicaSelectorClassProp => // Ignore string
        case KafkaConfig.NumReplicaFetchersProp => assertPropertyInvalid(baseProperties, name, "not_a_number")
        case KafkaConfig.ReplicaHighWatermarkCheckpointIntervalMsProp => assertPropertyInvalid(baseProperties, name, "not_a_number")
        case KafkaConfig.FetchPurgatoryPurgeIntervalRequestsProp => assertPropertyInvalid(baseProperties, name, "not_a_number")
        case KafkaConfig.ProducerPurgatoryPurgeIntervalRequestsProp => assertPropertyInvalid(baseProperties, name, "not_a_number")
        case KafkaConfig.DeleteRecordsPurgatoryPurgeIntervalRequestsProp => assertPropertyInvalid(baseProperties, name, "not_a_number")
        case KafkaConfig.AutoLeaderRebalanceEnableProp => assertPropertyInvalid(baseProperties, name, "not_a_boolean", "0")
        case KafkaConfig.LeaderImbalancePerBrokerPercentageProp => assertPropertyInvalid(baseProperties, name, "not_a_number")
        case KafkaConfig.LeaderImbalanceCheckIntervalSecondsProp => assertPropertyInvalid(baseProperties, name, "not_a_number")
        case KafkaConfig.UncleanLeaderElectionEnableProp => assertPropertyInvalid(baseProperties, name, "not_a_boolean", "0")
        case KafkaConfig.ControlledShutdownMaxRetriesProp => assertPropertyInvalid(baseProperties, name, "not_a_number")
        case KafkaConfig.ControlledShutdownRetryBackoffMsProp => assertPropertyInvalid(baseProperties, name, "not_a_number")
        case KafkaConfig.ControlledShutdownEnableProp => assertPropertyInvalid(baseProperties, name, "not_a_boolean", "0")
        case KafkaConfig.GroupMinSessionTimeoutMsProp => assertPropertyInvalid(baseProperties, name, "not_a_number")
        case KafkaConfig.GroupMaxSessionTimeoutMsProp => assertPropertyInvalid(baseProperties, name, "not_a_number")
        case KafkaConfig.GroupInitialRebalanceDelayMsProp => assertPropertyInvalid(baseProperties, name, "not_a_number")
        case KafkaConfig.GroupMaxSizeProp => assertPropertyInvalid(baseProperties, name, "not_a_number", "0", "-1")
        case KafkaConfig.OffsetMetadataMaxSizeProp => assertPropertyInvalid(baseProperties, name, "not_a_number")
        case KafkaConfig.OffsetsLoadBufferSizeProp => assertPropertyInvalid(baseProperties, name, "not_a_number", "0")
        case KafkaConfig.OffsetsTopicReplicationFactorProp => assertPropertyInvalid(baseProperties, name, "not_a_number", "0")
        case KafkaConfig.OffsetsTopicPartitionsProp => assertPropertyInvalid(baseProperties, name, "not_a_number", "0")
        case KafkaConfig.OffsetsTopicSegmentBytesProp => assertPropertyInvalid(baseProperties, name, "not_a_number", "0")
        case KafkaConfig.OffsetsTopicCompressionCodecProp => assertPropertyInvalid(baseProperties, name, "not_a_number", "-1")
        case KafkaConfig.OffsetsRetentionMinutesProp => assertPropertyInvalid(baseProperties, name, "not_a_number", "0")
        case KafkaConfig.OffsetsRetentionCheckIntervalMsProp => assertPropertyInvalid(baseProperties, name, "not_a_number", "0")
        case KafkaConfig.OffsetCommitTimeoutMsProp => assertPropertyInvalid(baseProperties, name, "not_a_number", "0")
        case KafkaConfig.OffsetCommitRequiredAcksProp => assertPropertyInvalid(baseProperties, name, "not_a_number", "-2")
        case KafkaConfig.TransactionalIdExpirationMsProp => assertPropertyInvalid(baseProperties, name, "not_a_number", "0", "-2")
        case KafkaConfig.TransactionsMaxTimeoutMsProp => assertPropertyInvalid(baseProperties, name, "not_a_number", "0", "-2")
        case KafkaConfig.TransactionsTopicMinISRProp => assertPropertyInvalid(baseProperties, name, "not_a_number", "0", "-2")
        case KafkaConfig.TransactionsLoadBufferSizeProp => assertPropertyInvalid(baseProperties, name, "not_a_number", "0", "-2")
        case KafkaConfig.TransactionsTopicPartitionsProp => assertPropertyInvalid(baseProperties, name, "not_a_number", "0", "-2")
        case KafkaConfig.TransactionsTopicSegmentBytesProp => assertPropertyInvalid(baseProperties, name, "not_a_number", "0", "-2")
        case KafkaConfig.TransactionsTopicReplicationFactorProp => assertPropertyInvalid(baseProperties, name, "not_a_number", "0", "-2")
        case KafkaConfig.NumQuotaSamplesProp => assertPropertyInvalid(baseProperties, name, "not_a_number", "0")
        case KafkaConfig.QuotaWindowSizeSecondsProp => assertPropertyInvalid(baseProperties, name, "not_a_number", "0")
        case KafkaConfig.DeleteTopicEnableProp => assertPropertyInvalid(baseProperties, name, "not_a_boolean", "0")

        case KafkaConfig.MetricNumSamplesProp => assertPropertyInvalid(baseProperties, name, "not_a_number", "-1", "0")
        case KafkaConfig.MetricSampleWindowMsProp => assertPropertyInvalid(baseProperties, name, "not_a_number", "-1", "0")
        case KafkaConfig.MetricReporterClassesProp => // ignore string
        case KafkaConfig.MetricRecordingLevelProp => // ignore string
        case KafkaConfig.RackProp => // ignore string
        //SSL Configs
        case KafkaConfig.PrincipalBuilderClassProp =>
        case KafkaConfig.ConnectionsMaxReauthMsProp =>
        case KafkaConfig.SslProtocolProp => // ignore string
        case KafkaConfig.SslProviderProp => // ignore string
        case KafkaConfig.SslEnabledProtocolsProp =>
        case KafkaConfig.SslKeystoreTypeProp => // ignore string
        case KafkaConfig.SslKeystoreLocationProp => // ignore string
        case KafkaConfig.SslKeystorePasswordProp => // ignore string
        case KafkaConfig.SslKeyPasswordProp => // ignore string
        case KafkaConfig.SslKeystoreCertificateChainProp => // ignore string
        case KafkaConfig.SslKeystoreKeyProp => // ignore string
        case KafkaConfig.SslTruststoreTypeProp => // ignore string
        case KafkaConfig.SslTruststorePasswordProp => // ignore string
        case KafkaConfig.SslTruststoreLocationProp => // ignore string
        case KafkaConfig.SslTruststoreCertificatesProp => // ignore string
        case KafkaConfig.SslKeyManagerAlgorithmProp =>
        case KafkaConfig.SslTrustManagerAlgorithmProp =>
        case KafkaConfig.SslClientAuthProp => // ignore string
        case KafkaConfig.SslEndpointIdentificationAlgorithmProp => // ignore string
        case KafkaConfig.SslSecureRandomImplementationProp => // ignore string
        case KafkaConfig.SslCipherSuitesProp => // ignore string
        case KafkaConfig.SslPrincipalMappingRulesProp => // ignore string

        //Sasl Configs
        case KafkaConfig.SaslMechanismControllerProtocolProp => // ignore
        case KafkaConfig.SaslMechanismInterBrokerProtocolProp => // ignore
        case KafkaConfig.SaslEnabledMechanismsProp =>
        case KafkaConfig.SaslClientCallbackHandlerClassProp =>
        case KafkaConfig.SaslServerCallbackHandlerClassProp =>
        case KafkaConfig.SaslLoginClassProp =>
        case KafkaConfig.SaslLoginCallbackHandlerClassProp =>
        case KafkaConfig.SaslKerberosServiceNameProp => // ignore string
        case KafkaConfig.SaslKerberosKinitCmdProp =>
        case KafkaConfig.SaslKerberosTicketRenewWindowFactorProp =>
        case KafkaConfig.SaslKerberosTicketRenewJitterProp =>
        case KafkaConfig.SaslKerberosMinTimeBeforeReloginProp =>
        case KafkaConfig.SaslKerberosPrincipalToLocalRulesProp => // ignore string
        case KafkaConfig.SaslJaasConfigProp =>
        case KafkaConfig.SaslLoginRefreshWindowFactorProp =>
        case KafkaConfig.SaslLoginRefreshWindowJitterProp =>
        case KafkaConfig.SaslLoginRefreshMinPeriodSecondsProp =>
        case KafkaConfig.SaslLoginRefreshBufferSecondsProp =>

        // Security config
        case KafkaConfig.securityProviderClassProp =>

        // Password encoder configs
        case KafkaConfig.PasswordEncoderSecretProp =>
        case KafkaConfig.PasswordEncoderOldSecretProp =>
        case KafkaConfig.PasswordEncoderKeyFactoryAlgorithmProp =>
        case KafkaConfig.PasswordEncoderCipherAlgorithmProp =>
        case KafkaConfig.PasswordEncoderKeyLengthProp => assertPropertyInvalid(baseProperties, name, "not_a_number", "-1", "0")
        case KafkaConfig.PasswordEncoderIterationsProp => assertPropertyInvalid(baseProperties, name, "not_a_number", "-1", "0")

        //delegation token configs
        case KafkaConfig.DelegationTokenSecretKeyAliasProp => // ignore
        case KafkaConfig.DelegationTokenSecretKeyProp => // ignore
        case KafkaConfig.DelegationTokenMaxLifeTimeProp => assertPropertyInvalid(baseProperties, name, "not_a_number", "0")
        case KafkaConfig.DelegationTokenExpiryTimeMsProp => assertPropertyInvalid(baseProperties, name, "not_a_number", "0")
        case KafkaConfig.DelegationTokenExpiryCheckIntervalMsProp => assertPropertyInvalid(baseProperties, name, "not_a_number", "0")

        //Kafka Yammer metrics reporter configs
        case KafkaConfig.KafkaMetricsReporterClassesProp => // ignore
        case KafkaConfig.KafkaMetricsPollingIntervalSecondsProp => //ignore

        // Raft Quorum Configs
        case RaftConfig.QUORUM_VOTERS_CONFIG => // ignore string
        case RaftConfig.QUORUM_ELECTION_TIMEOUT_MS_CONFIG => assertPropertyInvalid(baseProperties, name, "not_a_number")
        case RaftConfig.QUORUM_FETCH_TIMEOUT_MS_CONFIG => assertPropertyInvalid(baseProperties, name, "not_a_number")
        case RaftConfig.QUORUM_ELECTION_BACKOFF_MAX_MS_CONFIG => assertPropertyInvalid(baseProperties, name, "not_a_number")
        case RaftConfig.QUORUM_LINGER_MS_CONFIG => assertPropertyInvalid(baseProperties, name, "not_a_number")
        case RaftConfig.QUORUM_REQUEST_TIMEOUT_MS_CONFIG => assertPropertyInvalid(baseProperties, name, "not_a_number")
        case RaftConfig.QUORUM_RETRY_BACKOFF_MS_CONFIG => assertPropertyInvalid(baseProperties, name, "not_a_number")

<<<<<<< HEAD
        // PMem config
        case KafkaConfig.PMemPathProp => // ignore
        case KafkaConfig.PMemLogPoolRatioProp => assertPropertyInvalid(baseProperties, name, "not_a_number")
        case KafkaConfig.PMemSizeProp => assertPropertyInvalid(baseProperties, name, "not_a_number")
        case KafkaConfig.LogChannelTypeProp => // ignore
        case KafkaConfig.MigrateThreadsProp => assertPropertyInvalid(baseProperties, name, "not_a_number")
        case KafkaConfig.MigrateThresholdProp => assertPropertyInvalid(baseProperties, name, "not_a_number")
        case KafkaConfig.HddPathProp => // ignore
=======
        // Remote Log Manager Configs
        case RemoteLogManagerConfig.REMOTE_LOG_STORAGE_SYSTEM_ENABLE_PROP => assertPropertyInvalid(baseProperties, name, "not_a_boolean")
        case RemoteLogManagerConfig.REMOTE_STORAGE_MANAGER_CLASS_NAME_PROP => // ignore string
        case RemoteLogManagerConfig.REMOTE_STORAGE_MANAGER_CLASS_PATH_PROP => // ignore string
        case RemoteLogManagerConfig.REMOTE_STORAGE_MANAGER_CONFIG_PREFIX_PROP => // ignore string
        case RemoteLogManagerConfig.REMOTE_LOG_METADATA_MANAGER_CLASS_NAME_PROP => // ignore string
        case RemoteLogManagerConfig.REMOTE_LOG_METADATA_MANAGER_CLASS_PATH_PROP => // ignore string
        case RemoteLogManagerConfig.REMOTE_LOG_METADATA_MANAGER_CONFIG_PREFIX_PROP => // ignore string
        case RemoteLogManagerConfig.REMOTE_LOG_METADATA_MANAGER_LISTENER_NAME_PROP => // ignore string
        case RemoteLogManagerConfig.REMOTE_LOG_INDEX_FILE_CACHE_TOTAL_SIZE_BYTES_PROP => assertPropertyInvalid(baseProperties, name, "not_a_number", 0, -1)
        case RemoteLogManagerConfig.REMOTE_LOG_MANAGER_THREAD_POOL_SIZE_PROP => assertPropertyInvalid(baseProperties, name, "not_a_number", 0, -1)
        case RemoteLogManagerConfig.REMOTE_LOG_MANAGER_TASK_INTERVAL_MS_PROP => assertPropertyInvalid(baseProperties, name, "not_a_number", 0, -1)
        case RemoteLogManagerConfig.REMOTE_LOG_MANAGER_TASK_RETRY_BACK_OFF_MS_PROP => assertPropertyInvalid(baseProperties, name, "not_a_number", 0, -1)
        case RemoteLogManagerConfig.REMOTE_LOG_MANAGER_TASK_RETRY_BACK_OFF_MAX_MS_PROP => assertPropertyInvalid(baseProperties, name, "not_a_number", 0, -1)
        case RemoteLogManagerConfig.REMOTE_LOG_MANAGER_TASK_RETRY_JITTER_PROP => assertPropertyInvalid(baseProperties, name, "not_a_number", -1, 0.51)
        case RemoteLogManagerConfig.REMOTE_LOG_READER_THREADS_PROP => assertPropertyInvalid(baseProperties, name, "not_a_number", 0, -1)
        case RemoteLogManagerConfig.REMOTE_LOG_READER_MAX_PENDING_TASKS_PROP => assertPropertyInvalid(baseProperties, name, "not_a_number", 0, -1)

        case TopicConfig.LOCAL_LOG_RETENTION_MS_CONFIG => assertPropertyInvalid(baseProperties, name, "not_a_number", 0, -2)
        case TopicConfig.LOCAL_LOG_RETENTION_BYTES_CONFIG => assertPropertyInvalid(baseProperties, name, "not_a_number", 0, -2)
>>>>>>> 8cb0a5e9

        case _ => assertPropertyInvalid(baseProperties, name, "not_a_number", "-1")
      }
    }
  }

  @nowarn("cat=deprecation")
  @Test
  def testDynamicLogConfigs(): Unit = {
    def baseProperties: Properties = {
      val validRequiredProperties = new Properties()
      validRequiredProperties.put(KafkaConfig.ZkConnectProp, "127.0.0.1:2181")
      validRequiredProperties
    }

    val props = baseProperties
    val config = KafkaConfig.fromProps(props)

    def assertDynamic(property: String, value: Any, accessor: () => Any): Unit = {
      val initial = accessor()
      props.put(property, value.toString)
      config.updateCurrentConfig(new KafkaConfig(props))
      assertNotEquals(initial, accessor())
    }

    // Test dynamic log config values can be correctly passed through via KafkaConfig to LogConfig
    // Every log config prop must be explicitly accounted for here.
    // A value other than the default value for this config should be set to ensure that we can check whether
    // the value is dynamically updatable.
    LogConfig.TopicConfigSynonyms.foreach { case (logConfig, kafkaConfigProp) =>
      logConfig match {
        case LogConfig.CleanupPolicyProp =>
          assertDynamic(kafkaConfigProp, Defaults.Compact, () => config.logCleanupPolicy)
        case LogConfig.CompressionTypeProp =>
          assertDynamic(kafkaConfigProp, "lz4", () => config.compressionType)
        case LogConfig.SegmentBytesProp =>
          assertDynamic(kafkaConfigProp, 10000, () => config.logSegmentBytes)
        case LogConfig.SegmentMsProp =>
          assertDynamic(kafkaConfigProp, 10001L, () => config.logRollTimeMillis)
        case LogConfig.DeleteRetentionMsProp =>
          assertDynamic(kafkaConfigProp, 10002L, () => config.logCleanerDeleteRetentionMs)
        case LogConfig.FileDeleteDelayMsProp =>
          assertDynamic(kafkaConfigProp, 10003L, () => config.logDeleteDelayMs)
        case LogConfig.FlushMessagesProp =>
          assertDynamic(kafkaConfigProp, 10004L, () => config.logFlushIntervalMessages)
        case LogConfig.FlushMsProp =>
          assertDynamic(kafkaConfigProp, 10005L, () => config.logFlushIntervalMs)
        case LogConfig.MaxCompactionLagMsProp =>
          assertDynamic(kafkaConfigProp, 10006L, () => config.logCleanerMaxCompactionLagMs)
        case LogConfig.IndexIntervalBytesProp =>
          assertDynamic(kafkaConfigProp, 10007, () => config.logIndexIntervalBytes)
        case LogConfig.MaxMessageBytesProp =>
          assertDynamic(kafkaConfigProp, 10008, () => config.messageMaxBytes)
        case LogConfig.MessageDownConversionEnableProp =>
          assertDynamic(kafkaConfigProp, false, () => config.logMessageDownConversionEnable)
        case LogConfig.MessageTimestampDifferenceMaxMsProp =>
          assertDynamic(kafkaConfigProp, 10009, () => config.logMessageTimestampDifferenceMaxMs)
        case LogConfig.MessageTimestampTypeProp =>
          assertDynamic(kafkaConfigProp, "LogAppendTime", () => config.logMessageTimestampType.name)
        case LogConfig.MinCleanableDirtyRatioProp =>
          assertDynamic(kafkaConfigProp, 0.01, () => config.logCleanerMinCleanRatio)
        case LogConfig.MinCompactionLagMsProp =>
          assertDynamic(kafkaConfigProp, 10010L, () => config.logCleanerMinCompactionLagMs)
        case LogConfig.MinInSyncReplicasProp =>
          assertDynamic(kafkaConfigProp, 4, () => config.minInSyncReplicas)
        case LogConfig.PreAllocateEnableProp =>
          assertDynamic(kafkaConfigProp, true, () => config.logPreAllocateEnable)
        case LogConfig.RetentionBytesProp =>
          assertDynamic(kafkaConfigProp, 10011L, () => config.logRetentionBytes)
        case LogConfig.RetentionMsProp =>
          assertDynamic(kafkaConfigProp, 10012L, () => config.logRetentionTimeMillis)
        case LogConfig.SegmentIndexBytesProp =>
          assertDynamic(kafkaConfigProp, 10013, () => config.logIndexSizeMaxBytes)
        case LogConfig.SegmentJitterMsProp =>
          assertDynamic(kafkaConfigProp, 10014L, () => config.logRollTimeJitterMillis)
        case LogConfig.UncleanLeaderElectionEnableProp =>
          assertDynamic(kafkaConfigProp, true, () => config.uncleanLeaderElectionEnable)
        case LogConfig.MessageFormatVersionProp =>
        // not dynamically updatable
        case LogConfig.FollowerReplicationThrottledReplicasProp =>
        // topic only config
        case LogConfig.LeaderReplicationThrottledReplicasProp =>
        // topic only config
        case prop =>
          fail(prop + " must be explicitly checked for dynamic updatability. Note that LogConfig(s) require that KafkaConfig value lookups are dynamic and not static values.")
      }
    }
  }

  @Test
  def testSpecificProperties(): Unit = {
    val defaults = new Properties()
    defaults.put(KafkaConfig.ZkConnectProp, "127.0.0.1:2181")
    // For ZkConnectionTimeoutMs
    defaults.put(KafkaConfig.ZkSessionTimeoutMsProp, "1234")
    defaults.put(KafkaConfig.BrokerIdGenerationEnableProp, "false")
    defaults.put(KafkaConfig.MaxReservedBrokerIdProp, "1")
    defaults.put(KafkaConfig.BrokerIdProp, "1")
    defaults.put(KafkaConfig.ListenersProp, "PLAINTEXT://127.0.0.1:1122")
    defaults.put(KafkaConfig.MaxConnectionsPerIpOverridesProp, "127.0.0.1:2, 127.0.0.2:3")
    defaults.put(KafkaConfig.LogDirProp, "/tmp1,/tmp2")
    defaults.put(KafkaConfig.LogRollTimeHoursProp, "12")
    defaults.put(KafkaConfig.LogRollTimeJitterHoursProp, "11")
    defaults.put(KafkaConfig.LogRetentionTimeHoursProp, "10")
    //For LogFlushIntervalMsProp
    defaults.put(KafkaConfig.LogFlushSchedulerIntervalMsProp, "123")
    defaults.put(KafkaConfig.OffsetsTopicCompressionCodecProp, SnappyCompressionCodec.codec.toString)
    // For MetricRecordingLevelProp
    defaults.put(KafkaConfig.MetricRecordingLevelProp, Sensor.RecordingLevel.DEBUG.toString)

    val config = KafkaConfig.fromProps(defaults)
    assertEquals("127.0.0.1:2181", config.zkConnect)
    assertEquals(1234, config.zkConnectionTimeoutMs)
    assertEquals(false, config.brokerIdGenerationEnable)
    assertEquals(1, config.maxReservedBrokerId)
    assertEquals(1, config.brokerId)
    assertEquals(Seq("PLAINTEXT://127.0.0.1:1122"), config.advertisedListeners.map(_.connectionString))
    assertEquals(Map("127.0.0.1" -> 2, "127.0.0.2" -> 3), config.maxConnectionsPerIpOverrides)
    assertEquals(List("/tmp1", "/tmp2"), config.logDirs)
    assertEquals(12 * 60L * 1000L * 60, config.logRollTimeMillis)
    assertEquals(11 * 60L * 1000L * 60, config.logRollTimeJitterMillis)
    assertEquals(10 * 60L * 1000L * 60, config.logRetentionTimeMillis)
    assertEquals(123L, config.logFlushIntervalMs)
    assertEquals(SnappyCompressionCodec, config.offsetsTopicCompressionCodec)
    assertEquals(Sensor.RecordingLevel.DEBUG.toString, config.metricRecordingLevel)
    assertEquals(false, config.tokenAuthEnabled)
    assertEquals(7 * 24 * 60L * 60L * 1000L, config.delegationTokenMaxLifeMs)
    assertEquals(24 * 60L * 60L * 1000L, config.delegationTokenExpiryTimeMs)
    assertEquals(1 * 60L * 1000L * 60, config.delegationTokenExpiryCheckIntervalMs)

    defaults.put(KafkaConfig.DelegationTokenSecretKeyProp, "1234567890")
    val config1 = KafkaConfig.fromProps(defaults)
    assertEquals(true, config1.tokenAuthEnabled)
  }

  @Test
  def testNonroutableAdvertisedListeners(): Unit = {
    val props = new Properties()
    props.put(KafkaConfig.ZkConnectProp, "127.0.0.1:2181")
    props.put(KafkaConfig.ListenersProp, "PLAINTEXT://0.0.0.0:9092")
    assertFalse(isValidKafkaConfig(props))
  }

  @Test
  def testMaxConnectionsPerIpProp(): Unit = {
    val props = TestUtils.createBrokerConfig(0, TestUtils.MockZkConnect, port = 8181)
    props.put(KafkaConfig.MaxConnectionsPerIpProp, "0")
    assertFalse(isValidKafkaConfig(props))
    props.put(KafkaConfig.MaxConnectionsPerIpOverridesProp, "127.0.0.1:100")
    assertTrue(isValidKafkaConfig(props))
    props.put(KafkaConfig.MaxConnectionsPerIpOverridesProp, "127.0.0.0#:100")
    assertFalse(isValidKafkaConfig(props))
  }

  private def assertPropertyInvalid(validRequiredProps: => Properties, name: String, values: Any*): Unit = {
    values.foreach { value =>
      val props = validRequiredProps
      props.setProperty(name, value.toString)

      val buildConfig: Executable = () => KafkaConfig.fromProps(props)
      assertThrows(classOf[Exception], buildConfig,
      s"Expected exception for property `$name` with invalid value `$value` was not thrown")
    }
  }

  def assertDistinctControllerAndAdvertisedListeners(): Unit = {
    val props = TestUtils.createBrokerConfig(0, TestUtils.MockZkConnect, port = TestUtils.MockZkPort)
    val listeners = "PLAINTEXT://A:9092,SSL://B:9093,SASL_SSL://C:9094"
    props.put(KafkaConfig.ListenersProp, listeners)
    props.put(KafkaConfig.AdvertisedListenersProp, "PLAINTEXT://A:9092,SSL://B:9093")
    // Valid now
    assertTrue(isValidKafkaConfig(props))

    // Still valid
    val controllerListeners = "SASL_SSL"
    props.put(KafkaConfig.ControllerListenerNamesProp, controllerListeners)
    assertTrue(isValidKafkaConfig(props))
  }

  @Test
  def assertAllControllerListenerCannotBeAdvertised(): Unit = {
    val props = TestUtils.createBrokerConfig(0, TestUtils.MockZkConnect, port = TestUtils.MockZkPort)
    val listeners = "PLAINTEXT://A:9092,SSL://B:9093,SASL_SSL://C:9094"
    props.put(KafkaConfig.ListenersProp, listeners)
    props.put(KafkaConfig.AdvertisedListenersProp, listeners)
    // Valid now
    assertTrue(isValidKafkaConfig(props))

    // Invalid now
    props.put(KafkaConfig.ControllerListenerNamesProp, "PLAINTEXT,SSL,SASL_SSL")
    assertFalse(isValidKafkaConfig(props))
  }

  @Test
  def assertEvenOneControllerListenerCannotBeAdvertised(): Unit = {
    val props = TestUtils.createBrokerConfig(0, TestUtils.MockZkConnect, port = TestUtils.MockZkPort)
    val listeners = "PLAINTEXT://A:9092,SSL://B:9093,SASL_SSL://C:9094"
    props.put(KafkaConfig.ListenersProp, listeners)
    props.put(KafkaConfig.AdvertisedListenersProp, listeners)
    // Valid now
    assertTrue(isValidKafkaConfig(props))

    // Invalid now
    props.put(KafkaConfig.ControllerListenerNamesProp, "PLAINTEXT")
    assertFalse(isValidKafkaConfig(props))
  }

  @Test
  def testControllerQuorumVoterStringsToNodes(): Unit = {
    assertThrows(classOf[ConfigException], () => RaftConfig.quorumVoterStringsToNodes(Collections.singletonList("")))
    assertEquals(Seq(new Node(3000, "example.com", 9093)),
      RaftConfig.quorumVoterStringsToNodes(util.Arrays.asList("3000@example.com:9093")).asScala.toSeq)
    assertEquals(Seq(new Node(3000, "example.com", 9093),
      new Node(3001, "example.com", 9094)),
      RaftConfig.quorumVoterStringsToNodes(util.Arrays.asList("3000@example.com:9093","3001@example.com:9094")).asScala.toSeq)
  }

  @Test
  def testInvalidQuorumVoterConfig(): Unit = {
    assertInvalidQuorumVoters("1")
    assertInvalidQuorumVoters("1@")
    assertInvalidQuorumVoters("1:")
    assertInvalidQuorumVoters("blah@")
    assertInvalidQuorumVoters("1@kafka1")
    assertInvalidQuorumVoters("1@kafka1:9092,")
    assertInvalidQuorumVoters("1@kafka1:9092,")
    assertInvalidQuorumVoters("1@kafka1:9092,2")
    assertInvalidQuorumVoters("1@kafka1:9092,2@")
    assertInvalidQuorumVoters("1@kafka1:9092,2@blah")
    assertInvalidQuorumVoters("1@kafka1:9092,2@blah,")
    assertInvalidQuorumVoters("1@kafka1:9092:1@kafka2:9092")
  }

  private def assertInvalidQuorumVoters(value: String): Unit = {
    val props = TestUtils.createBrokerConfig(0, TestUtils.MockZkConnect)
    props.put(KafkaConfig.QuorumVotersProp, value)
    assertThrows(classOf[ConfigException], () => KafkaConfig.fromProps(props))
  }

  @Test
  def testValidQuorumVotersConfig(): Unit = {
    val expected = new util.HashMap[Integer, AddressSpec]()
    assertValidQuorumVoters("", expected)

    expected.put(1, new InetAddressSpec(new InetSocketAddress("127.0.0.1", 9092)))
    assertValidQuorumVoters("1@127.0.0.1:9092", expected)

    expected.clear()
    expected.put(1, UNKNOWN_ADDRESS_SPEC_INSTANCE)
    assertValidQuorumVoters("1@0.0.0.0:0", expected)

    expected.clear()
    expected.put(1, new InetAddressSpec(new InetSocketAddress("kafka1", 9092)))
    expected.put(2, new InetAddressSpec(new InetSocketAddress("kafka2", 9092)))
    expected.put(3, new InetAddressSpec(new InetSocketAddress("kafka3", 9092)))
    assertValidQuorumVoters("1@kafka1:9092,2@kafka2:9092,3@kafka3:9092", expected)
  }

  private def assertValidQuorumVoters(value: String, expectedVoters: util.Map[Integer, AddressSpec]): Unit = {
    val props = TestUtils.createBrokerConfig(0, TestUtils.MockZkConnect)
    props.put(KafkaConfig.QuorumVotersProp, value)
    val raftConfig = new RaftConfig(KafkaConfig.fromProps(props))
    assertEquals(expectedVoters, raftConfig.quorumVoterConnections())
  }

  @Test
  def testAcceptsLargeNodeIdForRaftBasedCase(): Unit = {
    // Generation of Broker IDs is not supported when using Raft-based controller quorums,
    // so pick a broker ID greater than reserved.broker.max.id, which defaults to 1000,
    // and make sure it is allowed despite broker.id.generation.enable=true (true is the default)
    val largeBrokerId = 2000
    val props = new Properties()
    props.put(KafkaConfig.ProcessRolesProp, "broker")
    props.put(KafkaConfig.QuorumVotersProp, "2@localhost:9093")
    props.put(KafkaConfig.NodeIdProp, largeBrokerId.toString)
    assertTrue(isValidKafkaConfig(props))
  }

  @Test
  def testRejectsNegativeNodeIdForRaftBasedBrokerCaseWithAutoGenEnabled(): Unit = {
    // -1 is the default for both node.id and broker.id
    val props = new Properties()
    props.put(KafkaConfig.ProcessRolesProp, "broker")
    assertFalse(isValidKafkaConfig(props))
  }

  @Test
  def testRejectsNegativeNodeIdForRaftBasedControllerCaseWithAutoGenEnabled(): Unit = {
    // -1 is the default for both node.id and broker.id
    val props = new Properties()
    props.put(KafkaConfig.ProcessRolesProp, "controller")
    assertFalse(isValidKafkaConfig(props))
  }

  @Test
  def testRejectsNegativeNodeIdForRaftBasedCaseWithAutoGenDisabled(): Unit = {
    // -1 is the default for both node.id and broker.id
    val props = new Properties()
    props.put(KafkaConfig.ProcessRolesProp, "broker")
    props.put(KafkaConfig.BrokerIdGenerationEnableProp, "false")
    props.put(KafkaConfig.QuorumVotersProp, "2@localhost:9093")
    assertFalse(isValidKafkaConfig(props))
  }

  @Test
  def testRejectsLargeNodeIdForZkBasedCaseWithAutoGenEnabled(): Unit = {
    // Generation of Broker IDs is supported when using ZooKeeper-based controllers,
    // so pick a broker ID greater than reserved.broker.max.id, which defaults to 1000,
    // and make sure it is not allowed with broker.id.generation.enable=true (true is the default)
    val largeBrokerId = 2000
    val props = TestUtils.createBrokerConfig(largeBrokerId, TestUtils.MockZkConnect, port = TestUtils.MockZkPort)
    val listeners = "PLAINTEXT://A:9092,SSL://B:9093,SASL_SSL://C:9094"
    props.put(KafkaConfig.ListenersProp, listeners)
    props.put(KafkaConfig.AdvertisedListenersProp, listeners)
    assertFalse(isValidKafkaConfig(props))
  }

  @Test
  def testAcceptsNegativeOneNodeIdForZkBasedCaseWithAutoGenEnabled(): Unit = {
    // -1 is the default for both node.id and broker.id; it implies "auto-generate" and should succeed
    val props = TestUtils.createBrokerConfig(-1, TestUtils.MockZkConnect, port = TestUtils.MockZkPort)
    val listeners = "PLAINTEXT://A:9092,SSL://B:9093,SASL_SSL://C:9094"
    props.put(KafkaConfig.ListenersProp, listeners)
    props.put(KafkaConfig.AdvertisedListenersProp, listeners)
    assertTrue(isValidKafkaConfig(props))
  }

  @Test
  def testRejectsNegativeTwoNodeIdForZkBasedCaseWithAutoGenEnabled(): Unit = {
    // -1 implies "auto-generate" and should succeed, but -2 does not and should fail
    val negativeTwoNodeId = -2
    val props = TestUtils.createBrokerConfig(negativeTwoNodeId, TestUtils.MockZkConnect, port = TestUtils.MockZkPort)
    val listeners = "PLAINTEXT://A:9092,SSL://B:9093,SASL_SSL://C:9094"
    props.put(KafkaConfig.ListenersProp, listeners)
    props.put(KafkaConfig.AdvertisedListenersProp, listeners)
    props.put(KafkaConfig.NodeIdProp, negativeTwoNodeId.toString)
    props.put(KafkaConfig.BrokerIdProp, negativeTwoNodeId.toString)
    assertFalse(isValidKafkaConfig(props))
  }

  @Test
  def testAcceptsLargeNodeIdForZkBasedCaseWithAutoGenDisabled(): Unit = {
    // Ensure a broker ID greater than reserved.broker.max.id, which defaults to 1000,
    // is allowed with broker.id.generation.enable=false
    val largeBrokerId = 2000
    val props = TestUtils.createBrokerConfig(largeBrokerId, TestUtils.MockZkConnect, port = TestUtils.MockZkPort)
    val listeners = "PLAINTEXT://A:9092,SSL://B:9093,SASL_SSL://C:9094"
    props.put(KafkaConfig.ListenersProp, listeners)
    props.put(KafkaConfig.AdvertisedListenersProp, listeners)
    props.put(KafkaConfig.BrokerIdGenerationEnableProp, "false")
    assertTrue(isValidKafkaConfig(props))
  }

  @Test
  def testRejectsNegativeNodeIdForZkBasedCaseWithAutoGenDisabled(): Unit = {
    // -1 is the default for both node.id and broker.id
    val props = TestUtils.createBrokerConfig(-1, TestUtils.MockZkConnect, port = TestUtils.MockZkPort)
    val listeners = "PLAINTEXT://A:9092,SSL://B:9093,SASL_SSL://C:9094"
    props.put(KafkaConfig.ListenersProp, listeners)
    props.put(KafkaConfig.BrokerIdGenerationEnableProp, "false")
    assertFalse(isValidKafkaConfig(props))
  }

  @Test
  def testZookeeperConnectRequiredIfEmptyProcessRoles(): Unit = {
    val props = new Properties()
    props.put(KafkaConfig.ProcessRolesProp, "")
    props.put(KafkaConfig.ListenersProp, "PLAINTEXT://127.0.0.1:9092")
    assertFalse(isValidKafkaConfig(props))
  }

  @Test
  def testZookeeperConnectNotRequiredIfNonEmptyProcessRoles(): Unit = {
    val props = new Properties()
    props.put(KafkaConfig.ProcessRolesProp, "broker")
    props.put(KafkaConfig.ListenersProp, "PLAINTEXT://127.0.0.1:9092")
    props.put(KafkaConfig.NodeIdProp, "1")
    props.put(KafkaConfig.QuorumVotersProp, "2@localhost:9093")
    assertTrue(isValidKafkaConfig(props))
  }

  @Test
  def testCustomMetadataLogDir(): Unit = {
    val metadataDir = "/path/to/metadata/dir"
    val dataDir = "/path/to/data/dir"

    val props = new Properties()
    props.put(KafkaConfig.ProcessRolesProp, "broker")
    props.put(KafkaConfig.MetadataLogDirProp, metadataDir)
    props.put(KafkaConfig.LogDirProp, dataDir)
    props.put(KafkaConfig.NodeIdProp, "1")
    props.put(KafkaConfig.QuorumVotersProp, "2@localhost:9093")
    assertTrue(isValidKafkaConfig(props))

    val config = KafkaConfig.fromProps(props)
    assertEquals(metadataDir, config.metadataLogDir)
    assertEquals(Seq(dataDir), config.logDirs)
  }

  @Test
  def testDefaultMetadataLogDir(): Unit = {
    val dataDir1 = "/path/to/data/dir/1"
    val dataDir2 = "/path/to/data/dir/2"

    val props = new Properties()
    props.put(KafkaConfig.ProcessRolesProp, "broker")
    props.put(KafkaConfig.LogDirProp, s"$dataDir1,$dataDir2")
    props.put(KafkaConfig.NodeIdProp, "1")
    props.put(KafkaConfig.QuorumVotersProp, "2@localhost:9093")
    assertTrue(isValidKafkaConfig(props))

    val config = KafkaConfig.fromProps(props)
    assertEquals(dataDir1, config.metadataLogDir)
    assertEquals(Seq(dataDir1, dataDir2), config.logDirs)
  }
}<|MERGE_RESOLUTION|>--- conflicted
+++ resolved
@@ -800,7 +800,6 @@
         case RaftConfig.QUORUM_REQUEST_TIMEOUT_MS_CONFIG => assertPropertyInvalid(baseProperties, name, "not_a_number")
         case RaftConfig.QUORUM_RETRY_BACKOFF_MS_CONFIG => assertPropertyInvalid(baseProperties, name, "not_a_number")
 
-<<<<<<< HEAD
         // PMem config
         case KafkaConfig.PMemPathProp => // ignore
         case KafkaConfig.PMemLogPoolRatioProp => assertPropertyInvalid(baseProperties, name, "not_a_number")
@@ -809,7 +808,6 @@
         case KafkaConfig.MigrateThreadsProp => assertPropertyInvalid(baseProperties, name, "not_a_number")
         case KafkaConfig.MigrateThresholdProp => assertPropertyInvalid(baseProperties, name, "not_a_number")
         case KafkaConfig.HddPathProp => // ignore
-=======
         // Remote Log Manager Configs
         case RemoteLogManagerConfig.REMOTE_LOG_STORAGE_SYSTEM_ENABLE_PROP => assertPropertyInvalid(baseProperties, name, "not_a_boolean")
         case RemoteLogManagerConfig.REMOTE_STORAGE_MANAGER_CLASS_NAME_PROP => // ignore string
@@ -830,7 +828,6 @@
 
         case TopicConfig.LOCAL_LOG_RETENTION_MS_CONFIG => assertPropertyInvalid(baseProperties, name, "not_a_number", 0, -2)
         case TopicConfig.LOCAL_LOG_RETENTION_BYTES_CONFIG => assertPropertyInvalid(baseProperties, name, "not_a_number", 0, -2)
->>>>>>> 8cb0a5e9
 
         case _ => assertPropertyInvalid(baseProperties, name, "not_a_number", "-1")
       }
