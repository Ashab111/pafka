--- conflicted
+++ resolved
@@ -86,14 +86,11 @@
       case LogConfig.MinCleanableDirtyRatioProp => assertPropertyInvalid(name, "not_a_number", "-0.1", "1.2")
       case LogConfig.MinInSyncReplicasProp => assertPropertyInvalid(name, "not_a_number", "0", "-1")
       case LogConfig.MessageFormatVersionProp => assertPropertyInvalid(name, "")
-<<<<<<< HEAD
       case LogConfig.ChannelTypeProp => // ignore
-=======
       case LogConfig.RemoteLogStorageEnableProp => assertPropertyInvalid(name, "not_a_boolean")
       case LogConfig.LocalLogRetentionMsProp => assertPropertyInvalid(name, "not_a_number", "-3")
       case LogConfig.LocalLogRetentionBytesProp => assertPropertyInvalid(name, "not_a_number", "-3")
 
->>>>>>> 8cb0a5e9
       case _ => assertPropertyInvalid(name, "not_a_number", "-1")
     })
   }
