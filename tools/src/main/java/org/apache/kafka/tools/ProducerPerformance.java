--- conflicted
+++ resolved
@@ -19,13 +19,10 @@
 import static net.sourceforge.argparse4j.impl.Arguments.store;
 import static net.sourceforge.argparse4j.impl.Arguments.storeTrue;
 
-<<<<<<< HEAD
 import java.io.RandomAccessFile;
 import java.nio.MappedByteBuffer;
 import java.nio.channels.FileChannel;
-=======
 import java.io.IOException;
->>>>>>> 8cb0a5e9
 import java.nio.charset.StandardCharsets;
 import java.nio.file.Files;
 import java.nio.file.Path;
@@ -123,12 +120,6 @@
                     transactionStartTime = System.currentTimeMillis();
                 }
 
-<<<<<<< HEAD
-                if (payloadFilePath != null) {
-                    payload = payloadByteList.get(random.nextInt(payloadByteList.size()));
-                }
-=======
->>>>>>> 8cb0a5e9
                 record = new ProducerRecord<>(topicName, payload);
 
                 long sendStartMs = System.currentTimeMillis();
@@ -180,7 +171,6 @@
 
     }
 
-<<<<<<< HEAD
     private static MappedByteBuffer createThrottlerConfig() throws IOException, FileNotFoundException {
         String throttlerPath = System.getenv("PRODUCER_THROTTLER_CONFIG");
         MappedByteBuffer config = null;
@@ -207,7 +197,8 @@
             throughputLimitG = throttler.getTarget();
         }
         return sentSoFar;
-=======
+    }
+
     KafkaProducer<byte[], byte[]> createKafkaProducer(Properties props) {
         return new KafkaProducer<>(props);
     }
@@ -263,7 +254,6 @@
             }
         }
         return payloadByteList;
->>>>>>> 8cb0a5e9
     }
 
     /** Get the command-line argument parser. */
